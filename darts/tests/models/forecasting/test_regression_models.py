--- conflicted
+++ resolved
@@ -1212,58 +1212,6 @@
         )
         assert min_train_series_length_expected == model.min_train_series_length
 
-<<<<<<< HEAD
-    def test_historical_forecast(self):
-        mutli_models_modes = [True, False]
-        for mode in mutli_models_modes:
-            model = self.models[1](lags=5, multi_models=mode)
-            model.fit(self.sine_univariate1)
-            result = model.historical_forecasts(
-                series=self.sine_univariate1,
-                future_covariates=None,
-                start=0.8,
-                forecast_horizon=1,
-                stride=1,
-                retrain=False,
-                overlap_end=False,
-                last_points_only=True,
-                verbose=False,
-                scaler=Scaler(),
-            )
-            self.assertEqual(len(result), 21)
-
-            model = self.models[1](lags=5, lags_past_covariates=5, multi_models=mode)
-            result = model.historical_forecasts(
-                series=self.sine_univariate1,
-                past_covariates=self.sine_multivariate1,
-                start=0.8,
-                forecast_horizon=1,
-                stride=1,
-                retrain=True,
-                overlap_end=False,
-                last_points_only=True,
-                verbose=False,
-                scaler=Scaler(),
-            )
-            self.assertEqual(len(result), 21)
-
-            model = self.models[1](
-                lags=5, lags_past_covariates=5, output_chunk_length=5, multi_models=mode
-            )
-            result = model.historical_forecasts(
-                series=self.sine_univariate1,
-                past_covariates=self.sine_multivariate1,
-                start=0.8,
-                forecast_horizon=1,
-                stride=1,
-                retrain=True,
-                overlap_end=False,
-                last_points_only=True,
-                verbose=False,
-                scaler=Scaler(),
-            )
-            self.assertEqual(len(result), 21)
-=======
     @pytest.mark.parametrize("mode", [True, False])
     def test_historical_forecast(self, mode):
         model = self.models[1](lags=5, multi_models=mode)
@@ -1277,6 +1225,7 @@
             overlap_end=False,
             last_points_only=True,
             verbose=False,
+            scaler=Scaler(),
         )
         assert len(result) == 21
 
@@ -1291,6 +1240,7 @@
             overlap_end=False,
             last_points_only=True,
             verbose=False,
+            scaler=Scaler(),
         )
         assert len(result) == 21
 
@@ -1307,9 +1257,9 @@
             overlap_end=False,
             last_points_only=True,
             verbose=False,
+            scaler=Scaler(),
         )
         assert len(result) == 21
->>>>>>> 2f7c9dbb
 
     @pytest.mark.parametrize(
         "config",
