from itertools import product
from typing import Sequence

import numpy as np
import pytest
import sklearn
from pyod.models.knn import KNN
from scipy.stats import cauchy, expon, gamma, laplace, norm, poisson

from darts import TimeSeries
from darts.ad.scorers import CauchyNLLScorer
from darts.ad.scorers import DifferenceScorer as Difference
from darts.ad.scorers import (
    ExponentialNLLScorer,
    GammaNLLScorer,
    GaussianNLLScorer,
    KMeansScorer,
    LaplaceNLLScorer,
)
from darts.ad.scorers import NormScorer as Norm
from darts.ad.scorers import PoissonNLLScorer, PyODScorer, WassersteinScorer
from darts.ad.scorers.scorers import FittableAnomalyScorer, NLLScorer
from darts.models import MovingAverageFilter

list_NonFittableAnomalyScorer = [
    Norm(component_wise=False),
    Norm(component_wise=True),
    Difference(),
    GaussianNLLScorer(),
    ExponentialNLLScorer(),
    PoissonNLLScorer(),
    LaplaceNLLScorer(),
    CauchyNLLScorer(),
    GammaNLLScorer(),
]

list_FittableAnomalyScorer = [
    (PyODScorer, {"model": KNN(), "component_wise": False}),
    (KMeansScorer, {"component_wise": False}),
    (WassersteinScorer, {"window_agg": False, "component_wise": False}),
]

# (scorer_cls, values, distribution, distribution_kwargs, prob_density_func, prob_density_func)
list_NLLScorer = [
    (
        CauchyNLLScorer,
        [3, 2, 0.5, 0.9],
        np.random.standard_cauchy,
        {},
        cauchy.pdf,
        None,
    ),
    (
        ExponentialNLLScorer,
        [3, 0.1, 2, 0.01],
        np.random.exponential,
        {"scale": 2.0},
        expon.pdf,
        None,
    ),
    (
        GammaNLLScorer,
        [3, 0.1, 2, 0.5],
        np.random.gamma,
        {"shape": 2, "scale": 2},
        gamma.pdf,
        {"a": 2, "scale": 2},
    ),
    (
        GaussianNLLScorer,
        [3, 0.1, -2, 0.01],
        np.random.normal,
        {"loc": 0, "scale": 2},
        norm.pdf,
        None,
    ),
    (
        LaplaceNLLScorer,
        [3, 10, -2, 0.01],
        np.random.laplace,
        {"loc": 0, "scale": 2},
        laplace.pdf,
        None,
    ),
    (
        PoissonNLLScorer,
        [3, 2, 10, 1],
        np.random.poisson,
        {"lam": 1},
        poisson.pmf,
        {"mu": 1},
    ),
]

delta = 1e-05

<<<<<<< HEAD

class TestAnomalyDetectionScorer:
=======
class TestADAnomalyScorer:
>>>>>>> ab3d77a6

    np.random.seed(42)

    # univariate series
    np_train = np.random.normal(loc=10, scale=0.5, size=100)
    train = TimeSeries.from_values(np_train)

    np_test = np.random.normal(loc=10, scale=2, size=100)
    test = TimeSeries.from_times_and_values(train._time_index, np_test)

    np_anomalies = np.random.choice(a=[0, 1], size=100, p=[0.9, 0.1])
    anomalies = TimeSeries.from_times_and_values(train._time_index, np_anomalies)

    np_only_1_anomalies = np.random.choice(a=[0, 1], size=100, p=[0, 1])
    only_1_anomalies = TimeSeries.from_times_and_values(
        train._time_index, np_only_1_anomalies
    )

    np_only_0_anomalies = np.random.choice(a=[0, 1], size=100, p=[1, 0])
    only_0_anomalies = TimeSeries.from_times_and_values(
        train._time_index, np_only_0_anomalies
    )

    modified_train = MovingAverageFilter(window=10).filter(train)
    modified_test = MovingAverageFilter(window=10).filter(test)

    np_probabilistic = np.random.normal(loc=10, scale=2, size=[100, 1, 20])
    probabilistic = TimeSeries.from_times_and_values(
        train._time_index, np_probabilistic
    )

    # multivariate series
    np_mts_train = np.random.normal(loc=[10, 5], scale=[0.5, 1], size=[100, 2])
    mts_train = TimeSeries.from_values(np_mts_train)

    np_mts_test = np.random.normal(loc=[10, 5], scale=[1, 1.5], size=[100, 2])
    mts_test = TimeSeries.from_times_and_values(mts_train._time_index, np_mts_test)

    np_mts_anomalies = np.random.choice(a=[0, 1], size=[100, 2], p=[0.9, 0.1])
    mts_anomalies = TimeSeries.from_times_and_values(
        mts_train._time_index, np_mts_anomalies
    )

    modified_mts_train = MovingAverageFilter(window=10).filter(mts_train)
    modified_mts_test = MovingAverageFilter(window=10).filter(mts_test)

    np_mts_probabilistic = np.random.normal(
        loc=[[10], [5]], scale=[[1], [1.5]], size=[100, 2, 20]
    )
    mts_probabilistic = TimeSeries.from_times_and_values(
        mts_train._time_index, np_mts_probabilistic
    )

    @pytest.mark.parametrize("scorer", list_NonFittableAnomalyScorer)
    def test_score_from_pred_non_fittable_scorer(self, scorer):
        # NLLScorer require deterministic `actual_series`
        if isinstance(scorer, NLLScorer):
            # actual_series and pred_series are both deterministic
            with pytest.raises(ValueError):
                scorer.score_from_prediction(
                    actual_series=self.test, pred_series=self.test
                )
            # actual_series is probabilistic, pred_series is deterministic
            with pytest.raises(ValueError):
                scorer.score_from_prediction(
                    actual_series=self.probabilistic, pred_series=self.train
                )

<<<<<<< HEAD
            score = scorer.score_from_prediction(
                actual_series=self.train, pred_series=self.probabilistic
            )
            assert isinstance(score, TimeSeries)
            assert score.all_values().shape == (len(self.train), 1, 1)
        else:
            # Check if return type is float when input is a series
            assert isinstance(
                scorer.score_from_prediction(self.test, self.modified_test), TimeSeries
            )

            # Check if return type is Sequence when input is a Sequence of series
            assert isinstance(
                scorer.score_from_prediction([self.test], [self.modified_test]),
                Sequence,
            )

            # Check if return type is Sequence when input is a multivariate series
            assert isinstance(
                scorer.score_from_prediction(self.mts_test, self.modified_mts_test),
                TimeSeries,
            )

            # Check if return type is Sequence when input is a multivariate series
            assert isinstance(
                scorer.score_from_prediction([self.mts_test], [self.modified_mts_test]),
                Sequence,
            )
=======
        # Check return types for score_from_prediction()
        # Check if return type is float when input is a series
        assert isinstance(
            scorer.score_from_prediction(self.test, self.modified_test), TimeSeries
        )

        # Check if return type is Sequence when input is a Sequence of series
        assert isinstance(
            scorer.score_from_prediction([self.test], [self.modified_test]),
            Sequence,
        )

        # Check if return type is Sequence when input is a multivariate series
        assert isinstance(
            scorer.score_from_prediction(self.mts_test, self.modified_mts_test),
            TimeSeries,
        )

        # Check if return type is Sequence when input is a multivariate series
        assert isinstance(
            scorer.score_from_prediction([self.mts_test], [self.modified_mts_test]),
            Sequence,
        )
>>>>>>> ab3d77a6

    @pytest.mark.parametrize("scorer_config", list_FittableAnomalyScorer)
    def test_score_return_type(self, scorer_config):
        scorer_cls, scorer_kwargs = scorer_config
        scorer = scorer_cls(**scorer_kwargs)

        scorer.fit(self.train)
        # Check if return type is float when input is a series
        assert isinstance(scorer.score(self.test), TimeSeries)

        # Check if return type is Sequence when input is a sequence of series
        assert isinstance(scorer.score([self.test]), Sequence)

        scorer.fit(self.mts_train)
        # Check if return type is Sequence when input is a multivariate series
        assert isinstance(scorer.score(self.mts_test), TimeSeries)

        # Check if return type is Sequence when input is a sequence of multivariate series
        assert isinstance(scorer.score([self.mts_test]), Sequence)

        # Check return types for score_from_prediction()
        scorer.fit_from_prediction(self.train, self.modified_train)
        # Check if return type is float when input is a series
        assert isinstance(
            scorer.score_from_prediction(self.test, self.modified_test), TimeSeries
        )

        # Check if return type is Sequence when input is a Sequence of series
        assert isinstance(
            scorer.score_from_prediction([self.test], [self.modified_test]),
            Sequence,
        )

        scorer.fit_from_prediction(self.mts_train, self.modified_mts_train)
        # Check if return type is Sequence when input is a multivariate series
        assert isinstance(
            scorer.score_from_prediction(self.mts_test, self.modified_mts_test),
            TimeSeries,
        )

        # Check if return type is Sequence when input is a multivariate series
        assert isinstance(
            scorer.score_from_prediction([self.mts_test], [self.modified_mts_test]),
            Sequence,
        )

    def test_eval_metric_from_prediction_return_type(self):
        scorer = Norm(component_wise=False)
        # Check if return type is float when input is a series
        assert isinstance(
<<<<<<< HEAD
            scorer.eval_metric_from_prediction(
=======
            scorer.eval_accuracy_from_prediction(
>>>>>>> ab3d77a6
                self.anomalies, self.test, self.modified_test
            ),
            float,
        )
        # Check if return type is Sequence when input is a Sequence of series
        assert isinstance(
<<<<<<< HEAD
            scorer.eval_metric_from_prediction(
=======
            scorer.eval_accuracy_from_prediction(
>>>>>>> ab3d77a6
                self.anomalies, [self.test], self.modified_test
            ),
            Sequence,
        )
        # Check if return type is a float when input is a multivariate series and component_wise is set to False
        assert isinstance(
<<<<<<< HEAD
            scorer.eval_metric_from_prediction(
=======
            scorer.eval_accuracy_from_prediction(
>>>>>>> ab3d77a6
                self.anomalies, self.mts_test, self.modified_mts_test
            ),
            float,
        )
        # Check if return type is Sequence when input is a multivariate series and component_wise is set to False
        assert isinstance(
<<<<<<< HEAD
            scorer.eval_metric_from_prediction(
=======
            scorer.eval_accuracy_from_prediction(
>>>>>>> ab3d77a6
                self.anomalies, [self.mts_test], self.modified_mts_test
            ),
            Sequence,
        )

        scorer = Norm(component_wise=True)
<<<<<<< HEAD
        # Check if return type is a float when input is a multivariate series and component_wise is set to True
        assert isinstance(
            scorer.eval_metric_from_prediction(
=======
        # Check return types
        # Check if return type is float when input is a series
        assert isinstance(
            scorer.eval_accuracy_from_prediction(
                self.anomalies, self.test, self.modified_test
            ),
            float,
        )

        # Check if return type is Sequence when input is a Sequence of series
        assert isinstance(
            scorer.eval_accuracy_from_prediction(
                self.anomalies, [self.test], self.modified_test
            ),
            Sequence,
        )

        # Check if return type is a float when input is a multivariate series and component_wise is set to True
        assert isinstance(
            scorer.eval_accuracy_from_prediction(
>>>>>>> ab3d77a6
                self.mts_anomalies, self.mts_test, self.modified_mts_test
            ),
            Sequence,
        )
        # Check if return type is Sequence when input is a multivariate series and component_wise is set to True
        assert isinstance(
<<<<<<< HEAD
            scorer.eval_metric_from_prediction(
=======
            scorer.eval_accuracy_from_prediction(
>>>>>>> ab3d77a6
                self.mts_anomalies, [self.mts_test], self.modified_mts_test
            ),
            Sequence,
        )

    @pytest.mark.parametrize("scorer_config", list_FittableAnomalyScorer)
    def test_eval_metric_fittable_scorer(self, scorer_config):
        scorer_cls, scorer_kwargs = scorer_config
        fittable_scorer = scorer_cls(**scorer_kwargs)
        fittable_scorer.fit(self.train)

        # if component_wise set to False, 'actual_anomalies' must have widths of 1
        with pytest.raises(ValueError):
<<<<<<< HEAD
            fittable_scorer.eval_metric(
                actual_anomalies=self.mts_anomalies, series=self.test
            )
        with pytest.raises(ValueError):
            fittable_scorer.eval_metric(
=======
            fittable_scorer.eval_accuracy(
                actual_anomalies=self.mts_anomalies, series=self.test
            )
        with pytest.raises(ValueError):
            fittable_scorer.eval_accuracy(
>>>>>>> ab3d77a6
                actual_anomalies=[self.anomalies, self.mts_anomalies],
                series=[self.test, self.test],
            )

        # 'metric' must be str and "AUC_ROC" or "AUC_PR"
        with pytest.raises(ValueError):
<<<<<<< HEAD
            fittable_scorer.eval_metric(
                actual_anomalies=self.anomalies, series=self.test, metric=1
            )
        with pytest.raises(ValueError):
            fittable_scorer.eval_metric(
                actual_anomalies=self.anomalies, series=self.test, metric="auc_roc"
            )
        with pytest.raises(TypeError):
            fittable_scorer.eval_metric(
=======
            fittable_scorer.eval_accuracy(
                actual_anomalies=self.anomalies, series=self.test, metric=1
            )
        with pytest.raises(ValueError):
            fittable_scorer.eval_accuracy(
                actual_anomalies=self.anomalies, series=self.test, metric="auc_roc"
            )
        with pytest.raises(TypeError):
            fittable_scorer.eval_accuracy(
>>>>>>> ab3d77a6
                actual_anomalies=self.anomalies, series=self.test, metric=["AUC_ROC"]
            )

        # 'actual_anomalies' must be binary
        with pytest.raises(ValueError):
<<<<<<< HEAD
            fittable_scorer.eval_metric(actual_anomalies=self.test, series=self.test)

        # 'actual_anomalies' must contain anomalies (at least one)
        with pytest.raises(ValueError):
            fittable_scorer.eval_metric(
=======
            fittable_scorer.eval_accuracy(actual_anomalies=self.test, series=self.test)

        # 'actual_anomalies' must contain anomalies (at least one)
        with pytest.raises(ValueError):
            fittable_scorer.eval_accuracy(
>>>>>>> ab3d77a6
                actual_anomalies=self.only_0_anomalies, series=self.test
            )

        # 'actual_anomalies' cannot contain only anomalies
        with pytest.raises(ValueError):
<<<<<<< HEAD
            fittable_scorer.eval_metric(
=======
            fittable_scorer.eval_accuracy(
>>>>>>> ab3d77a6
                actual_anomalies=self.only_1_anomalies, series=self.test
            )

        # 'actual_anomalies' must match the number of series if length higher than 1
        with pytest.raises(ValueError):
<<<<<<< HEAD
            fittable_scorer.eval_metric(
                actual_anomalies=[self.anomalies, self.anomalies], series=self.test
            )
        with pytest.raises(ValueError):
            fittable_scorer.eval_metric(
=======
            fittable_scorer.eval_accuracy(
                actual_anomalies=[self.anomalies, self.anomalies], series=self.test
            )
        with pytest.raises(ValueError):
            fittable_scorer.eval_accuracy(
>>>>>>> ab3d77a6
                actual_anomalies=[self.anomalies, self.anomalies],
                series=[self.test, self.test, self.test],
            )

        # 'actual_anomalies' must have non empty intersection with 'series'
        with pytest.raises(ValueError):
<<<<<<< HEAD
            fittable_scorer.eval_metric(
                actual_anomalies=self.anomalies[:20], series=self.test[30:]
            )
        with pytest.raises(ValueError):
            fittable_scorer.eval_metric(
=======
            fittable_scorer.eval_accuracy(
                actual_anomalies=self.anomalies[:20], series=self.test[30:]
            )
        with pytest.raises(ValueError):
            fittable_scorer.eval_accuracy(
>>>>>>> ab3d77a6
                actual_anomalies=[self.anomalies, self.anomalies[:20]],
                series=[self.test, self.test[40:]],
            )

<<<<<<< HEAD
    @pytest.mark.parametrize(
        "scorer", [Norm(component_wise=False), KMeansScorer(component_wise=False)]
    )
    def test_eval_metric_from_prediction(self, scorer):

        if isinstance(scorer, FittableAnomalyScorer):
            scorer.fit(self.train)

        # name must be of type str
        assert type(scorer.__str__()) == str

        # 'metric' must be str and "AUC_ROC" or "AUC_PR"
        with pytest.raises(ValueError):
            scorer.eval_metric_from_prediction(
                actual_anomalies=self.anomalies,
                actual_series=self.test,
                pred_series=self.modified_test,
                metric=1,
            )
        with pytest.raises(ValueError):
            scorer.eval_metric_from_prediction(
                actual_anomalies=self.anomalies,
                actual_series=self.test,
                pred_series=self.modified_test,
                metric="auc_roc",
            )
        with pytest.raises(TypeError):
            scorer.eval_metric_from_prediction(
                actual_anomalies=self.anomalies,
                actual_series=self.test,
                pred_series=self.modified_test,
                metric=["AUC_ROC"],
            )

        # 'actual_anomalies' must be binary
        with pytest.raises(ValueError):
            scorer.eval_metric_from_prediction(
                actual_anomalies=self.test,
                actual_series=self.test,
                pred_series=self.modified_test,
            )

        # 'actual_anomalies' must contain anomalies (at least one)
        with pytest.raises(ValueError):
            scorer.eval_metric_from_prediction(
                actual_anomalies=self.only_0_anomalies,
                actual_series=self.test,
                pred_series=self.modified_test,
            )
=======
        for scorer in [non_fittable_scorer, fittable_scorer]:

            # name must be of type str
            assert type(scorer.__str__()) == str

            # 'metric' must be str and "AUC_ROC" or "AUC_PR"
            with pytest.raises(ValueError):
                fittable_scorer.eval_accuracy_from_prediction(
                    actual_anomalies=self.anomalies,
                    actual_series=self.test,
                    pred_series=self.modified_test,
                    metric=1,
                )
            with pytest.raises(ValueError):
                fittable_scorer.eval_accuracy_from_prediction(
                    actual_anomalies=self.anomalies,
                    actual_series=self.test,
                    pred_series=self.modified_test,
                    metric="auc_roc",
                )
            with pytest.raises(TypeError):
                fittable_scorer.eval_accuracy_from_prediction(
                    actual_anomalies=self.anomalies,
                    actual_series=self.test,
                    pred_series=self.modified_test,
                    metric=["AUC_ROC"],
                )

            # 'actual_anomalies' must be binary
            with pytest.raises(ValueError):
                scorer.eval_accuracy_from_prediction(
                    actual_anomalies=self.test,
                    actual_series=self.test,
                    pred_series=self.modified_test,
                )

            # 'actual_anomalies' must contain anomalies (at least one)
            with pytest.raises(ValueError):
                scorer.eval_accuracy_from_prediction(
                    actual_anomalies=self.only_0_anomalies,
                    actual_series=self.test,
                    pred_series=self.modified_test,
                )

            # 'actual_anomalies' cannot contain only anomalies
            with pytest.raises(ValueError):
                scorer.eval_accuracy_from_prediction(
                    actual_anomalies=self.only_1_anomalies,
                    actual_series=self.test,
                    pred_series=self.modified_test,
                )

            # 'actual_anomalies' must match the number of series if length higher than 1
            with pytest.raises(ValueError):
                scorer.eval_accuracy_from_prediction(
                    actual_anomalies=[self.anomalies, self.anomalies],
                    actual_series=[self.test, self.test, self.test],
                    pred_series=[
                        self.modified_test,
                        self.modified_test,
                        self.modified_test,
                    ],
                )
            with pytest.raises(ValueError):
                scorer.eval_accuracy_from_prediction(
                    actual_anomalies=[self.anomalies, self.anomalies],
                    actual_series=self.test,
                    pred_series=self.modified_test,
                )

            # 'actual_anomalies' must have non empty intersection with 'actual_series' and 'pred_series'
            with pytest.raises(ValueError):
                scorer.eval_accuracy_from_prediction(
                    actual_anomalies=self.anomalies[:20],
                    actual_series=self.test[30:],
                    pred_series=self.modified_test[30:],
                )
            with pytest.raises(ValueError):
                scorer.eval_accuracy_from_prediction(
                    actual_anomalies=[self.anomalies, self.anomalies[:20]],
                    actual_series=[self.test, self.test[40:]],
                    pred_series=[self.modified_test, self.modified_test[40:]],
                )
>>>>>>> ab3d77a6

        # 'actual_anomalies' cannot contain only anomalies
        with pytest.raises(ValueError):
            scorer.eval_metric_from_prediction(
                actual_anomalies=self.only_1_anomalies,
                actual_series=self.test,
                pred_series=self.modified_test,
            )

<<<<<<< HEAD
        # 'actual_anomalies' must match the number of series if length higher than 1
        with pytest.raises(ValueError):
            scorer.eval_metric_from_prediction(
                actual_anomalies=[self.anomalies, self.anomalies],
                actual_series=[self.test, self.test, self.test],
                pred_series=[
                    self.modified_test,
                    self.modified_test,
                    self.modified_test,
                ],
            )
        with pytest.raises(ValueError):
            scorer.eval_metric_from_prediction(
                actual_anomalies=[self.anomalies, self.anomalies],
                actual_series=self.test,
                pred_series=self.modified_test,
            )

        # 'actual_anomalies' must have non empty intersection with 'actual_series' and 'pred_series'
        with pytest.raises(ValueError):
            scorer.eval_metric_from_prediction(
                actual_anomalies=self.anomalies[:20],
                actual_series=self.test[30:],
                pred_series=self.modified_test[30:],
            )
        with pytest.raises(ValueError):
            scorer.eval_metric_from_prediction(
                actual_anomalies=[self.anomalies, self.anomalies[:20]],
                actual_series=[self.test, self.test[40:]],
                pred_series=[self.modified_test, self.modified_test[40:]],
            )
=======
        for scorer in list_NonFittableAnomalyScorer:
            # Check if trainable is False, being a NonFittableAnomalyScorer
            assert not scorer.trainable

            # checks for score_from_prediction()
            # input must be Timeseries or sequence of Timeseries
            with pytest.raises(ValueError):
                scorer.score_from_prediction(self.train, "str")
            with pytest.raises(ValueError):
                scorer.score_from_prediction(
                    [self.train, self.train], [self.modified_train, "str"]
                )
            # score on sequence with series that have different width
            with pytest.raises(ValueError):
                scorer.score_from_prediction(self.train, self.modified_mts_train)
            # input sequences have different length
            with pytest.raises(ValueError):
                scorer.score_from_prediction(
                    [self.train, self.train], [self.modified_train]
                )
            # two inputs must have a non zero intersection
            with pytest.raises(ValueError):
                scorer.score_from_prediction(self.train[:50], self.train[55:])
            # every pairwise element must have a non zero intersection
            with pytest.raises(ValueError):
                scorer.score_from_prediction(
                    [self.train, self.train[:50]], [self.train, self.train[55:]]
                )
>>>>>>> ab3d77a6

    @pytest.mark.parametrize("scorer", list_NonFittableAnomalyScorer)
    def test_NonFittableAnomalyScorer(self, scorer):
        # Check if trainable is False, being a NonFittableAnomalyScorer
        assert not scorer.trainable

        # checks for score_from_prediction()
        # input must be Timeseries or sequence of Timeseries
        with pytest.raises(ValueError):
            scorer.score_from_prediction(self.train, "str")
        with pytest.raises(ValueError):
            scorer.score_from_prediction(
                [self.train, self.train], [self.modified_train, "str"]
            )
        # score on sequence with series that have different width
        with pytest.raises(ValueError):
            scorer.score_from_prediction(self.train, self.modified_mts_train)
        # input sequences have different length
        with pytest.raises(ValueError):
            scorer.score_from_prediction(
                [self.train, self.train], [self.modified_train]
            )
        # two inputs must have a non zero intersection
        with pytest.raises(ValueError):
            scorer.score_from_prediction(self.train[:50], self.train[55:])
        # every pairwise element must have a non zero intersection
        with pytest.raises(ValueError):
            scorer.score_from_prediction(
                [self.train, self.train[:50]], [self.train, self.train[55:]]
            )

<<<<<<< HEAD
    @pytest.mark.parametrize("scorer_config", list_FittableAnomalyScorer)
    def test_FittableAnomalyScorer(self, scorer_config):
        scorer_cls, scorer_kwargs = scorer_config
        fittable_scorer = scorer_cls(**scorer_kwargs)

        # Need to call fit() before calling score()
        with pytest.raises(ValueError):
            fittable_scorer.score(self.test)

        # Need to call fit() before calling score_from_prediction()
        with pytest.raises(ValueError):
            fittable_scorer.score_from_prediction(self.test, self.modified_test)

        # Check if _fit_called is False
        assert not fittable_scorer._fit_called

        # fit on sequence with series that have different width
        with pytest.raises(ValueError):
            fittable_scorer.fit([self.train, self.mts_train])

        # fit on sequence with series that have different width
        with pytest.raises(ValueError):
            fittable_scorer.fit_from_prediction(
                [self.train, self.mts_train],
                [self.modified_train, self.modified_mts_train],
            )

        # checks for fit_from_prediction()
        # input must be Timeseries or sequence of Timeseries
        with pytest.raises(ValueError):
            fittable_scorer.score_from_prediction(self.train, "str")
        with pytest.raises(ValueError):
            fittable_scorer.score_from_prediction(
                [self.train, self.train], [self.modified_train, "str"]
            )
        # two inputs must have the same length
        with pytest.raises(ValueError):
            fittable_scorer.fit_from_prediction(
                [self.train, self.train], [self.modified_train]
            )
        # two inputs must have the same width
        with pytest.raises(ValueError):
            fittable_scorer.fit_from_prediction([self.train], [self.modified_mts_train])
        # every element must have the same width
        with pytest.raises(ValueError):
            fittable_scorer.fit_from_prediction(
                [self.train, self.mts_train],
                [self.modified_train, self.modified_mts_train],
            )
        # two inputs must have a non zero intersection
        with pytest.raises(ValueError):
            fittable_scorer.fit_from_prediction(self.train[:50], self.train[55:])
        # every pairwise element must have a non zero intersection
        with pytest.raises(ValueError):
            fittable_scorer.fit_from_prediction(
                [self.train, self.train[:50]], [self.train, self.train[55:]]
            )

        # checks for fit()
        # input must be Timeseries or sequence of Timeseries
        with pytest.raises(ValueError):
            fittable_scorer.fit("str")
        with pytest.raises(ValueError):
            fittable_scorer.fit([self.modified_train, "str"])

        # checks for score_from_prediction()
        fittable_scorer.fit_from_prediction(self.train, self.modified_train)
        # input must be Timeseries or sequence of Timeseries
        with pytest.raises(ValueError):
            fittable_scorer.score_from_prediction(self.train, "str")
        with pytest.raises(ValueError):
            fittable_scorer.score_from_prediction(
                [self.train, self.train], [self.modified_train, "str"]
            )
        # two inputs must have the same length
        with pytest.raises(ValueError):
            fittable_scorer.score_from_prediction(
                [self.train, self.train], [self.modified_train]
            )
        # two inputs must have the same width
        with pytest.raises(ValueError):
            fittable_scorer.score_from_prediction(
                [self.train], [self.modified_mts_train]
            )
        # every element must have the same width
        with pytest.raises(ValueError):
            fittable_scorer.score_from_prediction(
                [self.train, self.mts_train],
                [self.modified_train, self.modified_mts_train],
            )
        # two inputs must have a non zero intersection
        with pytest.raises(ValueError):
            fittable_scorer.score_from_prediction(self.train[:50], self.train[55:])
        # every pairwise element must have a non zero intersection
        with pytest.raises(ValueError):
            fittable_scorer.score_from_prediction(
                [self.train, self.train[:50]], [self.train, self.train[55:]]
            )

        # checks for score()
        # input must be Timeseries or sequence of Timeseries
        with pytest.raises(ValueError):
            fittable_scorer.score("str")
        with pytest.raises(ValueError):
            fittable_scorer.score([self.modified_train, "str"])

        # caseA: fit with fit()
        # case1: fit on UTS
        fittable_scorerA1 = fittable_scorer
        fittable_scorerA1.fit(self.train)
        # Check if _fit_called is True after being fitted
        assert fittable_scorerA1._fit_called
        with pytest.raises(ValueError):
            # series must be same width as series used for training
            fittable_scorerA1.score(self.mts_test)
        # case2: fit on MTS
        fittable_scorerA2 = fittable_scorer
        fittable_scorerA2.fit(self.mts_train)
        # Check if _fit_called is True after being fitted
        assert fittable_scorerA2._fit_called
        with pytest.raises(ValueError):
            # series must be same width as series used for training
            fittable_scorerA2.score(self.test)

        # caseB: fit with fit_from_prediction()
        # case1: fit on UTS
        fittable_scorerB1 = fittable_scorer
        fittable_scorerB1.fit_from_prediction(self.train, self.modified_train)
        # Check if _fit_called is True after being fitted
        assert fittable_scorerB1._fit_called
        with pytest.raises(ValueError):
            # series must be same width as series used for training
            fittable_scorerB1.score_from_prediction(
                self.mts_test, self.modified_mts_test
            )
        # case2: fit on MTS
        fittable_scorerB2 = fittable_scorer
        fittable_scorerB2.fit_from_prediction(self.mts_train, self.modified_mts_train)
        # Check if _fit_called is True after being fitted
        assert fittable_scorerB2._fit_called
        with pytest.raises(ValueError):
            # series must be same width as series used for training
            fittable_scorerB2.score_from_prediction(self.test, self.modified_test)

    def test_Norm(self):

        # Check parameters
        self.check_type_component_wise(Norm)
        self.expects_deterministic_input(Norm)

        # if component_wise=False must always return a univariate anomaly score
        scorer = Norm(component_wise=False)
        assert scorer.score_from_prediction(self.test, self.modified_test).width == 1

=======
            # Need to call fit() before calling score()
            with pytest.raises(ValueError):
                scorer.score(self.test)

            # Need to call fit() before calling score_from_prediction()
            with pytest.raises(ValueError):
                scorer.score_from_prediction(self.test, self.modified_test)

            # Check if trainable is True, being a FittableAnomalyScorer
            assert scorer.trainable

            # Check if _fit_called is False
            assert not scorer._fit_called

            # fit on sequence with series that have different width
            with pytest.raises(ValueError):
                scorer.fit([self.train, self.mts_train])

            # fit on sequence with series that have different width
            with pytest.raises(ValueError):
                scorer.fit_from_prediction(
                    [self.train, self.mts_train],
                    [self.modified_train, self.modified_mts_train],
                )

            # checks for fit_from_prediction()
            # input must be Timeseries or sequence of Timeseries
            with pytest.raises(ValueError):
                scorer.score_from_prediction(self.train, "str")
            with pytest.raises(ValueError):
                scorer.score_from_prediction(
                    [self.train, self.train], [self.modified_train, "str"]
                )
            # two inputs must have the same length
            with pytest.raises(ValueError):
                scorer.fit_from_prediction(
                    [self.train, self.train], [self.modified_train]
                )
            # two inputs must have the same width
            with pytest.raises(ValueError):
                scorer.fit_from_prediction([self.train], [self.modified_mts_train])
            # every element must have the same width
            with pytest.raises(ValueError):
                scorer.fit_from_prediction(
                    [self.train, self.mts_train],
                    [self.modified_train, self.modified_mts_train],
                )
            # two inputs must have a non zero intersection
            with pytest.raises(ValueError):
                scorer.fit_from_prediction(self.train[:50], self.train[55:])
            # every pairwise element must have a non zero intersection
            with pytest.raises(ValueError):
                scorer.fit_from_prediction(
                    [self.train, self.train[:50]], [self.train, self.train[55:]]
                )

            # checks for fit()
            # input must be Timeseries or sequence of Timeseries
            with pytest.raises(ValueError):
                scorer.fit("str")
            with pytest.raises(ValueError):
                scorer.fit([self.modified_train, "str"])

            # checks for score_from_prediction()
            scorer.fit_from_prediction(self.train, self.modified_train)
            # input must be Timeseries or sequence of Timeseries
            with pytest.raises(ValueError):
                scorer.score_from_prediction(self.train, "str")
            with pytest.raises(ValueError):
                scorer.score_from_prediction(
                    [self.train, self.train], [self.modified_train, "str"]
                )
            # two inputs must have the same length
            with pytest.raises(ValueError):
                scorer.score_from_prediction(
                    [self.train, self.train], [self.modified_train]
                )
            # two inputs must have the same width
            with pytest.raises(ValueError):
                scorer.score_from_prediction([self.train], [self.modified_mts_train])
            # every element must have the same width
            with pytest.raises(ValueError):
                scorer.score_from_prediction(
                    [self.train, self.mts_train],
                    [self.modified_train, self.modified_mts_train],
                )
            # two inputs must have a non zero intersection
            with pytest.raises(ValueError):
                scorer.score_from_prediction(self.train[:50], self.train[55:])
            # every pairwise element must have a non zero intersection
            with pytest.raises(ValueError):
                scorer.score_from_prediction(
                    [self.train, self.train[:50]], [self.train, self.train[55:]]
                )

            # checks for score()
            # input must be Timeseries or sequence of Timeseries
            with pytest.raises(ValueError):
                scorer.score("str")
            with pytest.raises(ValueError):
                scorer.score([self.modified_train, "str"])

            # caseA: fit with fit()
            # case1: fit on UTS
            scorerA1 = scorer
            scorerA1.fit(self.train)
            # Check if _fit_called is True after being fitted
            assert scorerA1._fit_called
            with pytest.raises(ValueError):
                # series must be same width as series used for training
                scorerA1.score(self.mts_test)
            # case2: fit on MTS
            scorerA2 = scorer
            scorerA2.fit(self.mts_train)
            # Check if _fit_called is True after being fitted
            assert scorerA2._fit_called
            with pytest.raises(ValueError):
                # series must be same width as series used for training
                scorerA2.score(self.test)

            # caseB: fit with fit_from_prediction()
            # case1: fit on UTS
            scorerB1 = scorer
            scorerB1.fit_from_prediction(self.train, self.modified_train)
            # Check if _fit_called is True after being fitted
            assert scorerB1._fit_called
            with pytest.raises(ValueError):
                # series must be same width as series used for training
                scorerB1.score_from_prediction(self.mts_test, self.modified_mts_test)
            # case2: fit on MTS
            scorerB2 = scorer
            scorerB2.fit_from_prediction(self.mts_train, self.modified_mts_train)
            # Check if _fit_called is True after being fitted
            assert scorerB2._fit_called
            with pytest.raises(ValueError):
                # series must be same width as series used for training
                scorerB2.score_from_prediction(self.test, self.modified_test)

    def test_Norm(self):

        # component_wise must be bool
        with pytest.raises(ValueError):
            Norm(component_wise=1)
        with pytest.raises(ValueError):
            Norm(component_wise="string")
        # if component_wise=False must always return a univariate anomaly score
        scorer = Norm(component_wise=False)
        assert scorer.score_from_prediction(self.test, self.modified_test).width == 1
>>>>>>> ab3d77a6
        assert (
            scorer.score_from_prediction(self.mts_test, self.modified_mts_test).width
            == 1
        )

        # if component_wise=True must always return the same width as the input
        scorer = Norm(component_wise=True)
        assert scorer.score_from_prediction(self.test, self.modified_test).width == 1
<<<<<<< HEAD

=======
>>>>>>> ab3d77a6
        assert (
            scorer.score_from_prediction(self.mts_test, self.modified_mts_test).width
            == self.mts_test.width
        )

        scorer = Norm(component_wise=True)
<<<<<<< HEAD
=======
        # always expects a deterministic input
        with pytest.raises(ValueError):
            scorer.score_from_prediction(self.train, self.probabilistic)
        with pytest.raises(ValueError):
            scorer.score_from_prediction(self.probabilistic, self.train)

>>>>>>> ab3d77a6
        # univariate case (equivalent to abs diff)
        assert scorer.score_from_prediction(self.test, self.test + 1).sum(
            axis=0
        ).all_values().flatten()[0] == len(self.test)
<<<<<<< HEAD

=======
>>>>>>> ab3d77a6
        assert scorer.score_from_prediction(self.test + 1, self.test).sum(
            axis=0
        ).all_values().flatten()[0] == len(self.test)

        # multivariate case with component_wise set to True (equivalent to abs diff)
        # abs(a - 2a) =  a
        assert (
            scorer.score_from_prediction(self.mts_test, self.mts_test * 2)["0"]
            == self.mts_test["0"]
        )
<<<<<<< HEAD

=======
>>>>>>> ab3d77a6
        assert (
            scorer.score_from_prediction(self.mts_test, self.mts_test * 2)["1"]
            == self.mts_test["1"]
        )

        # abs(2a - a) =  a
        assert (
            scorer.score_from_prediction(self.mts_test * 2, self.mts_test)["0"]
            == self.mts_test["0"]
        )
<<<<<<< HEAD

=======
>>>>>>> ab3d77a6
        assert (
            scorer.score_from_prediction(self.mts_test * 2, self.mts_test)["1"]
            == self.mts_test["1"]
        )

        scorer = Norm(component_wise=False)

        # univariate case (equivalent to abs diff)
        assert scorer.score_from_prediction(self.test, self.test + 1).sum(
            axis=0
        ).all_values().flatten()[0] == len(self.test)
<<<<<<< HEAD

=======
>>>>>>> ab3d77a6
        assert scorer.score_from_prediction(self.test + 1, self.test).sum(
            axis=0
        ).all_values().flatten()[0] == len(self.test)

        # multivariate case with component_wise set to False
        # norm(a - a + sqrt(2)) = 2 * len(a) with a being series of dim=2
        assert (
<<<<<<< HEAD
            np.abs(
                2 * len(self.mts_test)
                - scorer.score_from_prediction(
                    self.mts_test, self.mts_test + np.sqrt(2)
                )
                .sum(axis=0)
                .all_values()
                .flatten()[0]
            )
            < delta
=======
            abs(
                scorer.score_from_prediction(self.mts_test, self.mts_test + np.sqrt(2))
                .sum(axis=0)
                .all_values()
                .flatten()[0]
                - 2 * len(self.mts_test)
            )
            < 1e-05
>>>>>>> ab3d77a6
        )

        assert not scorer.is_probabilistic

    def test_Difference(self):

        self.expects_deterministic_input(Difference)

<<<<<<< HEAD
        scorer = Difference()
=======
        # always expects a deterministic input
        with pytest.raises(ValueError):
            scorer.score_from_prediction(self.train, self.probabilistic)
        with pytest.raises(ValueError):
            scorer.score_from_prediction(self.probabilistic, self.train)
>>>>>>> ab3d77a6

        # univariate case
        assert scorer.score_from_prediction(self.test, self.test + 1).sum(
            axis=0
        ).all_values().flatten()[0] == -len(self.test)
<<<<<<< HEAD

        assert (
            scorer.score_from_prediction(self.test + 1, self.test)
            .sum(axis=0)
            .all_values()
            .flatten()[0]
        ) == len(self.test)
=======
        assert scorer.score_from_prediction(self.test + 1, self.test).sum(
            axis=0
        ).all_values().flatten()[0] == len(self.test)
>>>>>>> ab3d77a6

        # multivariate case
        # output of score() must be the same width as the width of the input
        assert (
            scorer.score_from_prediction(self.mts_test, self.mts_test).width
<<<<<<< HEAD
        ) == self.mts_test.width
=======
            == self.mts_test.width
        )
>>>>>>> ab3d77a6

        # a - 2a = - a
        assert (
            scorer.score_from_prediction(self.mts_test, self.mts_test * 2)["0"]
            == -self.mts_test["0"]
        )
        assert (
            scorer.score_from_prediction(self.mts_test, self.mts_test * 2)["1"]
            == -self.mts_test["1"]
        )
        # 2a - a =  a
        assert (
            scorer.score_from_prediction(self.mts_test * 2, self.mts_test)["0"]
            == self.mts_test["0"]
        )
        assert (
            scorer.score_from_prediction(self.mts_test * 2, self.mts_test)["1"]
            == self.mts_test["1"]
        )

        assert not scorer.is_probabilistic

    @staticmethod
    def helper_check_type_window(scorer, **kwargs):

        # window must be int
        with pytest.raises(ValueError):
            scorer(window=True, **kwargs)
        with pytest.raises(ValueError):
            scorer(window="string", **kwargs)
        # window must be non negative
        with pytest.raises(ValueError):
            scorer(window=-1, **kwargs)
        # window must be different from 0
        with pytest.raises(ValueError):
            scorer(window=0, **kwargs)

    def helper_window_parameter(self, scorer_to_test, **kwargs):

        self.helper_check_type_window(scorer_to_test, **kwargs)

        if scorer_to_test(**kwargs).trainable:
            # window must be smaller than the input of score()
            scorer = scorer_to_test(window=len(self.train) + 1, **kwargs)
            with pytest.raises(ValueError):
                scorer.fit(self.train)

            scorer = scorer_to_test(window=len(self.train) - 20, **kwargs)
            scorer.fit(self.train)
            with pytest.raises(ValueError):
                scorer.score(self.test[: len(self.train) // 2])

        else:
            # case only NLL scorers for now

            scorer = scorer_to_test(window=101)
            # window must be smaller than the input of score_from_prediction()
            with pytest.raises(ValueError):
                scorer.score_from_prediction(
                    actual_series=self.test, pred_series=self.probabilistic
                )  # len(self.test)=100

    def diff_fn_parameter(self, scorer, **kwargs):

        # must be None, 'diff' or 'abs_diff'
        with pytest.raises(ValueError):
            scorer(diff_fn="random", **kwargs)
        with pytest.raises(ValueError):
            scorer(diff_fn=1, **kwargs)

        self.check_diff_series(scorer, **kwargs)

    def check_type_component_wise(self, scorer, **kwargs):

        # component_wise must be bool
        with pytest.raises(ValueError):
<<<<<<< HEAD
            scorer(component_wise=1, **kwargs)
        with pytest.raises(ValueError):
            scorer(component_wise="string", **kwargs)

    def component_wise_parameter(self, scorer_to_test, **kwargs):

        self.check_type_component_wise(scorer_to_test, **kwargs)

=======
            WassersteinScorer(component_wise=1)
        with pytest.raises(ValueError):
            WassersteinScorer(component_wise="string")
>>>>>>> ab3d77a6
        # if component_wise=False must always return a univariate anomaly score
        scorer = scorer_to_test(component_wise=False, **kwargs)
        scorer.fit(self.train)
        assert scorer.score(self.test).width == 1
        scorer.fit(self.mts_train)
        assert scorer.score(self.mts_test).width == 1
<<<<<<< HEAD

=======
>>>>>>> ab3d77a6
        # if component_wise=True must always return the same width as the input
        scorer = scorer_to_test(component_wise=True, **kwargs)
        scorer.fit(self.train)
        assert scorer.score(self.test).width == 1
        scorer.fit(self.mts_train)
        assert scorer.score(self.mts_test).width == self.mts_test.width

<<<<<<< HEAD
    def check_diff_series(self, scorer, **kwargs):

        # test _diff_series() directly: parameter must by "abs_diff" or "diff"
        with pytest.raises(ValueError):
            s_tmp = scorer(**kwargs)
=======
        # window parameter
        # window must be int
        with pytest.raises(ValueError):
            WassersteinScorer(window=True)
        with pytest.raises(ValueError):
            WassersteinScorer(window="string")
        # window must be non negative
        with pytest.raises(ValueError):
            WassersteinScorer(window=-1)
        # window must be different from 0
        with pytest.raises(ValueError):
            WassersteinScorer(window=0)

        # diff_fn paramter
        # must be None, 'diff' or 'abs_diff'
        with pytest.raises(ValueError):
            WassersteinScorer(diff_fn="random")
        with pytest.raises(ValueError):
            WassersteinScorer(diff_fn=1)

        # test _diff_series() directly
        with pytest.raises(ValueError):
            s_tmp = WassersteinScorer()
>>>>>>> ab3d77a6
            s_tmp.diff_fn = "random"
            s_tmp._diff_series(self.train, self.test)

    def expects_deterministic_input(self, scorer, **kwargs):

        scorer = scorer(**kwargs)
        if scorer.trainable:
            scorer.fit(self.train)
            np.testing.assert_warns(scorer.score(self.probabilistic))

        # always expects a deterministic input
<<<<<<< HEAD
        np.testing.assert_warns(
            scorer.score_from_prediction(self.train, self.probabilistic)
        )
        np.testing.assert_warns(
            scorer.score_from_prediction(self.probabilistic, self.train)
        )

    def test_WassersteinScorer(self):

        # Check parameters and inputs
        self.component_wise_parameter(WassersteinScorer)
        self.helper_window_parameter(WassersteinScorer)
        self.diff_fn_parameter(WassersteinScorer)
        self.expects_deterministic_input(WassersteinScorer)
=======
        with pytest.raises(ValueError):
            scorer.score_from_prediction(self.train, self.probabilistic)
        with pytest.raises(ValueError):
            scorer.score_from_prediction(self.probabilistic, self.train)
        with pytest.raises(ValueError):
            scorer.score(self.probabilistic)

        # window must be smaller than the input of score()
        scorer = WassersteinScorer(window=101)
        with pytest.raises(ValueError):
            scorer.fit(self.train)  # len(self.train)=100

        scorer = WassersteinScorer(window=80)
        scorer.fit(self.train)
        with pytest.raises(ValueError):
            scorer.score(self.test[:50])  # len(self.test)=100
>>>>>>> ab3d77a6

        # test plotting (just call the functions)
        scorer = WassersteinScorer(window=2, window_agg=False)
        scorer.fit(self.train)
        scorer.show_anomalies(self.test, self.anomalies)
        with pytest.raises(ValueError):
            # should fail for a sequence of series
            scorer.show_anomalies([self.test, self.test], self.anomalies)
        scorer.show_anomalies_from_prediction(
            actual_series=self.test,
            pred_series=self.test + 1,
            actual_anomalies=self.anomalies,
        )
        with pytest.raises(ValueError):
            # should fail for a sequence of series
            scorer.show_anomalies_from_prediction(
                actual_series=[self.test, self.test],
                pred_series=self.test + 1,
                actual_anomalies=self.anomalies,
            )
        with pytest.raises(ValueError):
            # should fail for a sequence of series
            scorer.show_anomalies_from_prediction(
                actual_series=self.test,
                pred_series=[self.test + 1, self.test + 2],
                actual_anomalies=self.anomalies,
            )

        assert not scorer.is_probabilistic

    def test_univariate_Wasserstein(self):

        # univariate example
        np.random.seed(42)

        np_train_wasserstein = np.abs(np.random.normal(loc=0, scale=0.1, size=100))
        train_wasserstein = TimeSeries.from_times_and_values(
            self.train._time_index, np_train_wasserstein
        )

        np_test_wasserstein = np.abs(np.random.normal(loc=0, scale=0.1, size=100))
        np_first_anomaly = np.abs(np.random.normal(loc=0, scale=0.25, size=10))
        np_second_anomaly = np.abs(np.random.normal(loc=0.25, scale=0.05, size=5))
        np_third_anomaly = np.abs(np.random.normal(loc=0, scale=0.15, size=15))

        np_test_wasserstein[10:20] = np_first_anomaly
        np_test_wasserstein[40:45] = np_second_anomaly
        np_test_wasserstein[70:85] = np_third_anomaly
        test_wasserstein = TimeSeries.from_times_and_values(
            self.train._time_index, np_test_wasserstein
        )

        # create the anomaly series
        np_anomalies = np.zeros(len(test_wasserstein))
        np_anomalies[10:17] = 1
        np_anomalies[40:42] = 1
        np_anomalies[70:85] = 1
        anomalies_wasserstein = TimeSeries.from_times_and_values(
            test_wasserstein.time_index, np_anomalies, columns=["is_anomaly"]
        )

        # test model with window of 10
        scorer_10 = WassersteinScorer(window=10, window_agg=False)
        scorer_10.fit(train_wasserstein)
        auc_roc_w10 = scorer_10.eval_metric(
            anomalies_wasserstein, test_wasserstein, metric="AUC_ROC"
        )
        auc_pr_w10 = scorer_10.eval_metric(
            anomalies_wasserstein, test_wasserstein, metric="AUC_PR"
        )

        # test model with window of 20
        scorer_20 = WassersteinScorer(window=20, window_agg=False)
        scorer_20.fit(train_wasserstein)
        auc_roc_w20 = scorer_20.eval_metric(
            anomalies_wasserstein, test_wasserstein, metric="AUC_ROC"
        )
        auc_pr_w20 = scorer_20.eval_metric(
            anomalies_wasserstein, test_wasserstein, metric="AUC_PR"
        )

<<<<<<< HEAD
        assert np.abs(0.80637 - auc_roc_w10) < delta
        assert np.abs(0.83390 - auc_pr_w10) < delta
        assert np.abs(0.77828 - auc_roc_w20) < delta
        assert np.abs(0.93934 - auc_pr_w20) < delta
=======
        assert abs(auc_roc_w10 - 0.80637) < 1e-05
        assert abs(auc_pr_w10 - 0.83390) < 1e-05
        assert abs(auc_roc_w20 - 0.77828) < 1e-05
        assert abs(auc_pr_w20 - 0.93934) < 1e-05
>>>>>>> ab3d77a6

    def test_multivariate_componentwise_Wasserstein(self):

        # example multivariate WassersteinScorer component wise (True and False)
        np.random.seed(3)
        np_mts_train_wasserstein = np.abs(
            np.random.normal(loc=[0, 0], scale=[0.1, 0.2], size=[100, 2])
        )
        mts_train_wasserstein = TimeSeries.from_times_and_values(
            self.train._time_index, np_mts_train_wasserstein
        )

        np_mts_test_wasserstein = np.abs(
            np.random.normal(loc=[0, 0], scale=[0.1, 0.2], size=[100, 2])
        )
        np_first_anomaly_width1 = np.abs(np.random.normal(loc=0.5, scale=0.4, size=10))
        np_first_anomaly_width2 = np.abs(np.random.normal(loc=0, scale=0.5, size=10))
        np_first_commmon_anomaly = np.abs(
            np.random.normal(loc=0.5, scale=0.5, size=[10, 2])
        )

        np_mts_test_wasserstein[5:15, 0] = np_first_anomaly_width1
        np_mts_test_wasserstein[35:45, 1] = np_first_anomaly_width2
        np_mts_test_wasserstein[65:75, :] = np_first_commmon_anomaly

        mts_test_wasserstein = TimeSeries.from_times_and_values(
            mts_train_wasserstein._time_index, np_mts_test_wasserstein
        )

        # create the anomaly series width 1
        np_anomalies_width1 = np.zeros(len(mts_test_wasserstein))
        np_anomalies_width1[5:15] = 1
        np_anomalies_width1[65:75] = 1

        # create the anomaly series width 2
        np_anomaly_width2 = np.zeros(len(mts_test_wasserstein))
        np_anomaly_width2[35:45] = 1
        np_anomaly_width2[65:75] = 1

        anomalies_wasserstein_per_width = TimeSeries.from_times_and_values(
            mts_test_wasserstein.time_index,
            list(zip(*[np_anomalies_width1, np_anomaly_width2])),
            columns=["is_anomaly_0", "is_anomaly_1"],
        )

        # create the anomaly series for the entire series
        np_commmon_anomaly = np.zeros(len(mts_test_wasserstein))
        np_commmon_anomaly[5:15] = 1
        np_commmon_anomaly[35:45] = 1
        np_commmon_anomaly[65:75] = 1
        anomalies_common_wasserstein = TimeSeries.from_times_and_values(
            mts_test_wasserstein.time_index, np_commmon_anomaly, columns=["is_anomaly"]
        )

        # test scorer with component_wise=False
        scorer_w10_cwfalse = WassersteinScorer(
            window=10, component_wise=False, window_agg=False
        )
        scorer_w10_cwfalse.fit(mts_train_wasserstein)
        auc_roc_cwfalse = scorer_w10_cwfalse.eval_metric(
            anomalies_common_wasserstein, mts_test_wasserstein, metric="AUC_ROC"
        )

        # test scorer with component_wise=True
        scorer_w10_cwtrue = WassersteinScorer(
            window=10, component_wise=True, window_agg=False
        )
        scorer_w10_cwtrue.fit(mts_train_wasserstein)
        auc_roc_cwtrue = scorer_w10_cwtrue.eval_metric(
            anomalies_wasserstein_per_width, mts_test_wasserstein, metric="AUC_ROC"
        )

<<<<<<< HEAD
        assert np.abs(0.94637 - auc_roc_cwfalse) < delta
        assert np.abs(0.98606 - auc_roc_cwtrue[0]) < delta
        assert np.abs(0.96722 - auc_roc_cwtrue[1]) < delta

    def test_kmeansScorer(self):

        # Check parameters and inputs
        self.component_wise_parameter(KMeansScorer)
        self.helper_window_parameter(KMeansScorer)
        self.diff_fn_parameter(KMeansScorer)
        self.expects_deterministic_input(KMeansScorer)
        assert not KMeansScorer().is_probabilistic
=======
        assert abs(auc_roc_cwfalse - 0.94637) < 1e-05
        assert abs(auc_roc_cwtrue[0] - 0.98606) < 1e-05
        assert abs(auc_roc_cwtrue[1] - 0.96722) < 1e-05

    def test_kmeansScorer(self):

        # component_wise parameter
        # component_wise must be bool
        with pytest.raises(ValueError):
            KMeansScorer(component_wise=1)
        with pytest.raises(ValueError):
            KMeansScorer(component_wise="string")
        # if component_wise=False must always return a univariate anomaly score
        scorer = KMeansScorer(component_wise=False)
        scorer.fit(self.train)
        assert scorer.score(self.test).width == 1
        scorer.fit(self.mts_train)
        assert scorer.score(self.mts_test).width == 1
        # if component_wise=True must always return the same width as the input
        scorer = KMeansScorer(component_wise=True)
        scorer.fit(self.train)
        assert scorer.score(self.test).width == 1
        scorer.fit(self.mts_train)
        assert scorer.score(self.mts_test).width == self.mts_test.width

        # window parameter
        # window must be int
        with pytest.raises(ValueError):
            KMeansScorer(window=True)
        with pytest.raises(ValueError):
            KMeansScorer(window="string")
        # window must be non negative
        with pytest.raises(ValueError):
            KMeansScorer(window=-1)
        # window must be different from 0
        with pytest.raises(ValueError):
            KMeansScorer(window=0)

        # diff_fn paramter
        # must be None, 'diff' or 'abs_diff'
        with pytest.raises(ValueError):
            KMeansScorer(diff_fn="random")
        with pytest.raises(ValueError):
            KMeansScorer(diff_fn=1)

        scorer = KMeansScorer()

        # always expects a deterministic input
        with pytest.raises(ValueError):
            scorer.score_from_prediction(self.train, self.probabilistic)
        with pytest.raises(ValueError):
            scorer.score_from_prediction(self.probabilistic, self.train)
        with pytest.raises(ValueError):
            scorer.score(self.probabilistic)

        # window must be smaller than the input of score()
        scorer = KMeansScorer(window=101)
        with pytest.raises(ValueError):
            scorer.fit(self.train)  # len(self.train)=100

        scorer = KMeansScorer(window=80)
        scorer.fit(self.train)
        with pytest.raises(ValueError):
            scorer.score(self.test[:50])  # len(self.test)=100

        assert not scorer.is_probabilistic
>>>>>>> ab3d77a6

    def test_univariate_kmeans(self):

        # univariate example

        np.random.seed(40)

        # create the train set
        np_width1 = np.random.choice(a=[0, 1], size=100, p=[0.5, 0.5])
        np_width2 = (np_width1 == 0).astype(float)
        KMeans_mts_train = TimeSeries.from_values(
            np.dstack((np_width1, np_width2))[0], columns=["component 1", "component 2"]
        )

        # create the test set
        # inject anomalies in the test timeseries
        np.random.seed(3)
        np_width1 = np.random.choice(a=[0, 1], size=100, p=[0.5, 0.5])
        np_width2 = (np_width1 == 0).astype(int)

        # 2 anomalies per type
        # type 1: random values for only one width
        np_width1[20:21] = 2
        np_width2[30:32] = 2

        # type 2: shift both widths values (+/- 1 for both widths)
        np_width1[45:47] = np_width1[45:47] + 1
        np_width2[45:47] = np_width2[45:47] + 1
        np_width1[60:64] = np_width1[65:69] - 1
        np_width2[60:64] = np_width2[65:69] - 1

        # type 3: switch one state to another for only one width (1 to 0 for one width)
        np_width1[75:82] = (np_width1[75:82] != 1).astype(int)
        np_width2[90:96] = (np_width2[90:96] != 1).astype(int)

        KMeans_mts_test = TimeSeries.from_values(
            np.dstack((np_width1, np_width2))[0], columns=["component 1", "component 2"]
        )

        # create the anomaly series
        anomalies_index = [
            20,
            30,
            31,
            45,
            46,
            60,
            61,
            62,
            63,
            75,
            76,
            77,
            78,
            79,
            80,
            81,
            90,
            91,
            92,
            93,
            94,
            95,
        ]
        np_anomalies = np.zeros(len(KMeans_mts_test))
        np_anomalies[anomalies_index] = 1
        KMeans_mts_anomalies = TimeSeries.from_times_and_values(
            KMeans_mts_test.time_index, np_anomalies, columns=["is_anomaly"]
        )

        kmeans_scorer = KMeansScorer(k=2, window=1, component_wise=False)
        kmeans_scorer.fit(KMeans_mts_train)

        metric_AUC_ROC = kmeans_scorer.eval_metric(
            KMeans_mts_anomalies, KMeans_mts_test, metric="AUC_ROC"
        )
        metric_AUC_PR = kmeans_scorer.eval_metric(
            KMeans_mts_anomalies, KMeans_mts_test, metric="AUC_PR"
        )

        assert metric_AUC_ROC == 1.0
        assert metric_AUC_PR == 1.0

    def test_multivariate_window_kmeans(self):

        # multivariate example with different windows

        np.random.seed(1)

        # create the train set
        np_series = np.zeros(100)
        np_series[0] = 2

        for i in range(1, len(np_series)):
            np_series[i] = np_series[i - 1] + np.random.choice(a=[-1, 1], p=[0.5, 0.5])
            if np_series[i] > 3:
                np_series[i] = 3
            if np_series[i] < 0:
                np_series[i] = 0

        ts_train = TimeSeries.from_values(np_series, columns=["series"])

        # create the test set
        np.random.seed(3)
        np_series = np.zeros(100)
        np_series[0] = 1

        for i in range(1, len(np_series)):
            np_series[i] = np_series[i - 1] + np.random.choice(a=[-1, 1], p=[0.5, 0.5])
            if np_series[i] > 3:
                np_series[i] = 3
            if np_series[i] < 0:
                np_series[i] = 0

        # 3 anomalies per type
        # type 1: sudden shift between state 0 to state 2 without passing by state 1
        np_series[23] = 3
        np_series[44] = 3
        np_series[91] = 0

        # type 2: having consecutive timestamps at state 1 or 2
        np_series[3:5] = 2
        np_series[17:19] = 1
        np_series[62:65] = 2

        ts_test = TimeSeries.from_values(np_series, columns=["series"])

        anomalies_index = [4, 23, 18, 44, 63, 64, 91]
        np_anomalies = np.zeros(100)
        np_anomalies[anomalies_index] = 1
        ts_anomalies = TimeSeries.from_times_and_values(
            ts_test.time_index, np_anomalies, columns=["is_anomaly"]
        )

        kmeans_scorer_w1 = KMeansScorer(k=4, window=1)
        kmeans_scorer_w1.fit(ts_train)

        kmeans_scorer_w2 = KMeansScorer(k=8, window=2, window_agg=False)
        kmeans_scorer_w2.fit(ts_train)

        auc_roc_w1 = kmeans_scorer_w1.eval_metric(
            ts_anomalies, ts_test, metric="AUC_ROC"
        )
        auc_pr_w1 = kmeans_scorer_w1.eval_metric(ts_anomalies, ts_test, metric="AUC_PR")

        auc_roc_w2 = kmeans_scorer_w2.eval_metric(
            ts_anomalies, ts_test, metric="AUC_ROC"
        )
        auc_pr_w2 = kmeans_scorer_w2.eval_metric(ts_anomalies, ts_test, metric="AUC_PR")

<<<<<<< HEAD
        assert np.abs(0.41551 - auc_roc_w1) < delta
        assert np.abs(0.064761 - auc_pr_w1) < delta
        assert np.abs(0.957513 - auc_roc_w2) < delta
        assert np.abs(0.88584 - auc_pr_w2) < delta
=======
        assert abs(auc_roc_w1 - 0.41551) < 1e-05
        assert abs(auc_pr_w1 - 0.064761) < 1e-05
        assert abs(auc_roc_w2 - 0.957513) < 1e-05
        assert abs(auc_pr_w2 - 0.88584) < 1e-05
>>>>>>> ab3d77a6

    def test_multivariate_componentwise_kmeans(self):

        # example multivariate KMeans component wise (True and False)
        np.random.seed(1)

        np_mts_train_kmeans = np.abs(
            np.random.normal(loc=[0, 0], scale=[0.1, 0.2], size=[100, 2])
        )
        mts_train_kmeans = TimeSeries.from_times_and_values(
            self.train._time_index, np_mts_train_kmeans
        )

        np_mts_test_kmeans = np.abs(
            np.random.normal(loc=[0, 0], scale=[0.1, 0.2], size=[100, 2])
        )
        np_first_anomaly_width1 = np.abs(np.random.normal(loc=0.5, scale=0.4, size=10))
        np_first_anomaly_width2 = np.abs(np.random.normal(loc=0, scale=0.5, size=10))
        np_first_commmon_anomaly = np.abs(
            np.random.normal(loc=0.5, scale=0.5, size=[10, 2])
        )

        np_mts_test_kmeans[5:15, 0] = np_first_anomaly_width1
        np_mts_test_kmeans[35:45, 1] = np_first_anomaly_width2
        np_mts_test_kmeans[65:75, :] = np_first_commmon_anomaly

        mts_test_kmeans = TimeSeries.from_times_and_values(
            mts_train_kmeans._time_index, np_mts_test_kmeans
        )

        # create the anomaly series width 1
        np_anomalies_width1 = np.zeros(len(mts_test_kmeans))
        np_anomalies_width1[5:15] = 1
        np_anomalies_width1[65:75] = 1

        # create the anomaly series width 2
        np_anomaly_width2 = np.zeros(len(mts_test_kmeans))
        np_anomaly_width2[35:45] = 1
        np_anomaly_width2[65:75] = 1

        anomalies_kmeans_per_width = TimeSeries.from_times_and_values(
            mts_test_kmeans.time_index,
            list(zip(*[np_anomalies_width1, np_anomaly_width2])),
            columns=["is_anomaly_0", "is_anomaly_1"],
        )

        # create the anomaly series for the entire series
        np_commmon_anomaly = np.zeros(len(mts_test_kmeans))
        np_commmon_anomaly[5:15] = 1
        np_commmon_anomaly[35:45] = 1
        np_commmon_anomaly[65:75] = 1
        anomalies_common_kmeans = TimeSeries.from_times_and_values(
            mts_test_kmeans.time_index, np_commmon_anomaly, columns=["is_anomaly"]
        )

        # test scorer with component_wise=False
        scorer_w10_cwfalse = KMeansScorer(
            window=10, component_wise=False, n_init=10, window_agg=False
        )
        scorer_w10_cwfalse.fit(mts_train_kmeans)
        auc_roc_cwfalse = scorer_w10_cwfalse.eval_metric(
            anomalies_common_kmeans, mts_test_kmeans, metric="AUC_ROC"
        )

        # test scorer with component_wise=True
        scorer_w10_cwtrue = KMeansScorer(
            window=10, component_wise=True, n_init=10, window_agg=False
        )
        scorer_w10_cwtrue.fit(mts_train_kmeans)
        auc_roc_cwtrue = scorer_w10_cwtrue.eval_metric(
            anomalies_kmeans_per_width, mts_test_kmeans, metric="AUC_ROC"
        )

<<<<<<< HEAD
        assert np.abs(1.0 - auc_roc_cwtrue[0]) < delta
        assert np.abs(0.97666 - auc_roc_cwtrue[1]) < delta
        # sklearn changed the centroid initialization in version 1.3.0
        # so the results are slightly different for older versions
        if sklearn.__version__ < "1.3.0":
            assert np.abs(0.9851 - auc_roc_cwfalse) < delta
        else:
            assert np.abs(0.99007 - auc_roc_cwfalse) < delta

    def test_PyODScorer(self):

        # Check parameters and inputs
        self.component_wise_parameter(PyODScorer, model=KNN())
        self.helper_window_parameter(PyODScorer, model=KNN())
        self.diff_fn_parameter(PyODScorer, model=KNN())
        self.expects_deterministic_input(PyODScorer, model=KNN())
        assert not PyODScorer(model=KNN()).is_probabilistic

        # model parameter must be pyod.models type BaseDetector
=======
        assert abs(auc_roc_cwtrue[0] - 1.0) < 1e-05
        assert abs(auc_roc_cwtrue[1] - 0.97666) < 1e-05
        # sklearn changed the centroid initialization in version 1.3.0
        # so the results are slightly different for older versions
        if sklearn.__version__ < "1.3.0":
            assert abs(auc_roc_cwfalse - 0.9851) < 1e-05
        else:
            assert abs(auc_roc_cwfalse - 0.99007) < 1e-05

    def test_PyODScorer(self):

        # model parameter must be pyod.models typy BaseDetector
>>>>>>> ab3d77a6
        with pytest.raises(ValueError):
            PyODScorer(model=MovingAverageFilter(window=10))

        # component_wise parameter
        # component_wise must be bool
        with pytest.raises(ValueError):
            PyODScorer(model=KNN(), component_wise=1)
        with pytest.raises(ValueError):
            PyODScorer(model=KNN(), component_wise="string")
        # if component_wise=False must always return a univariate anomaly score
        scorer = PyODScorer(model=KNN(), component_wise=False)
        scorer.fit(self.train)
        assert scorer.score(self.test).width == 1
        scorer.fit(self.mts_train)
        assert scorer.score(self.mts_test).width == 1
        # if component_wise=True must always return the same width as the input
        scorer = PyODScorer(model=KNN(), component_wise=True)
        scorer.fit(self.train)
        assert scorer.score(self.test).width == 1
        scorer.fit(self.mts_train)
        assert scorer.score(self.mts_test).width == self.mts_test.width

        # window parameter
        # window must be int
        with pytest.raises(ValueError):
            PyODScorer(model=KNN(), window=True)
        with pytest.raises(ValueError):
            PyODScorer(model=KNN(), window="string")
        # window must be non negative
        with pytest.raises(ValueError):
            PyODScorer(model=KNN(), window=-1)
        # window must be different from 0
        with pytest.raises(ValueError):
            PyODScorer(model=KNN(), window=0)

        # diff_fn paramter
        # must be None, 'diff' or 'abs_diff'
        with pytest.raises(ValueError):
            PyODScorer(model=KNN(), diff_fn="random")
        with pytest.raises(ValueError):
            PyODScorer(model=KNN(), diff_fn=1)

        scorer = PyODScorer(model=KNN())

<<<<<<< HEAD
        # model parameter must be pyod.models type BaseDetector
        with pytest.raises(ValueError):
            PyODScorer(model=MovingAverageFilter(window=10))

=======
        # always expects a deterministic input
        with pytest.raises(ValueError):
            scorer.score_from_prediction(self.train, self.probabilistic)
        with pytest.raises(ValueError):
            scorer.score_from_prediction(self.probabilistic, self.train)
        with pytest.raises(ValueError):
            scorer.score(self.probabilistic)

        # window must be smaller than the input of score()
        scorer = PyODScorer(model=KNN(), window=101)
        with pytest.raises(ValueError):
            scorer.fit(self.train)  # len(self.train)=100

        scorer = PyODScorer(model=KNN(), window=80)
        scorer.fit(self.train)
        with pytest.raises(ValueError):
            scorer.score(self.test[:50])  # len(self.test)=100

        assert not scorer.is_probabilistic

>>>>>>> ab3d77a6
    def test_univariate_PyODScorer(self):

        # univariate test
        np.random.seed(40)

        # create the train set
        np_width1 = np.random.choice(a=[0, 1], size=100, p=[0.5, 0.5])
        np_width2 = (np_width1 == 0).astype(float)
        pyod_mts_train = TimeSeries.from_values(
            np.dstack((np_width1, np_width2))[0], columns=["component 1", "component 2"]
        )

        # create the test set
        # inject anomalies in the test timeseries
        np.random.seed(3)
        np_width1 = np.random.choice(a=[0, 1], size=100, p=[0.5, 0.5])
        np_width2 = (np_width1 == 0).astype(int)

        # 2 anomalies per type
        # type 1: random values for only one width
        np_width1[20:21] = 2
        np_width2[30:32] = 2

        # type 2: shift both widths values (+/- 1 for both widths)
        np_width1[45:47] = np_width1[45:47] + 1
        np_width2[45:47] = np_width2[45:47] + 1
        np_width1[60:64] = np_width1[65:69] - 1
        np_width2[60:64] = np_width2[65:69] - 1

        # type 3: switch one state to another for only one width (1 to 0 for one width)
        np_width1[75:82] = (np_width1[75:82] != 1).astype(int)
        np_width2[90:96] = (np_width2[90:96] != 1).astype(int)

        pyod_mts_test = TimeSeries.from_values(
            np.dstack((np_width1, np_width2))[0], columns=["component 1", "component 2"]
        )

        # create the anomaly series
        anomalies_index = [
            20,
            30,
            31,
            45,
            46,
            60,
            61,
            62,
            63,
            75,
            76,
            77,
            78,
            79,
            80,
            81,
            90,
            91,
            92,
            93,
            94,
            95,
        ]
        np_anomalies = np.zeros(len(pyod_mts_test))
        np_anomalies[anomalies_index] = 1
        pyod_mts_anomalies = TimeSeries.from_times_and_values(
            pyod_mts_test.time_index, np_anomalies, columns=["is_anomaly"]
        )

        pyod_scorer = PyODScorer(
            model=KNN(n_neighbors=10), component_wise=False, window=1
        )
        pyod_scorer.fit(pyod_mts_train)

        metric_AUC_ROC = pyod_scorer.eval_metric(
            pyod_mts_anomalies, pyod_mts_test, metric="AUC_ROC"
        )
        metric_AUC_PR = pyod_scorer.eval_metric(
            pyod_mts_anomalies, pyod_mts_test, metric="AUC_PR"
        )

        assert metric_AUC_ROC == 1.0
        assert metric_AUC_PR == 1.0

    def test_multivariate_window_PyODScorer(self):

        # multivariate example (with different window)

        np.random.seed(1)

        # create the train set
        np_series = np.zeros(100)
        np_series[0] = 2

        for i in range(1, len(np_series)):
            np_series[i] = np_series[i - 1] + np.random.choice(a=[-1, 1], p=[0.5, 0.5])
            if np_series[i] > 3:
                np_series[i] = 3
            if np_series[i] < 0:
                np_series[i] = 0

        ts_train = TimeSeries.from_values(np_series, columns=["series"])

        # create the test set
        np.random.seed(3)
        np_series = np.zeros(100)
        np_series[0] = 1

        for i in range(1, len(np_series)):
            np_series[i] = np_series[i - 1] + np.random.choice(a=[-1, 1], p=[0.5, 0.5])
            if np_series[i] > 3:
                np_series[i] = 3
            if np_series[i] < 0:
                np_series[i] = 0

        # 3 anomalies per type
        # type 1: sudden shift between state 0 to state 2 without passing by state 1
        np_series[23] = 3
        np_series[44] = 3
        np_series[91] = 0

        # type 2: having consecutive timestamps at state 1 or 2
        np_series[3:5] = 2
        np_series[17:19] = 1
        np_series[62:65] = 2

        ts_test = TimeSeries.from_values(np_series, columns=["series"])

        anomalies_index = [4, 23, 18, 44, 63, 64, 91]
        np_anomalies = np.zeros(100)
        np_anomalies[anomalies_index] = 1
        ts_anomalies = TimeSeries.from_times_and_values(
            ts_test.time_index, np_anomalies, columns=["is_anomaly"]
        )

        pyod_scorer_w1 = PyODScorer(
            model=KNN(n_neighbors=10), component_wise=False, window=1
        )
        pyod_scorer_w1.fit(ts_train)

        pyod_scorer_w2 = PyODScorer(
            model=KNN(n_neighbors=10),
            component_wise=False,
            window=2,
            window_agg=False,
        )
        pyod_scorer_w2.fit(ts_train)

        auc_roc_w1 = pyod_scorer_w1.eval_metric(ts_anomalies, ts_test, metric="AUC_ROC")
        auc_pr_w1 = pyod_scorer_w1.eval_metric(ts_anomalies, ts_test, metric="AUC_PR")

        auc_roc_w2 = pyod_scorer_w2.eval_metric(ts_anomalies, ts_test, metric="AUC_ROC")
        auc_pr_w2 = pyod_scorer_w2.eval_metric(ts_anomalies, ts_test, metric="AUC_PR")

<<<<<<< HEAD
        assert np.abs(0.5 - auc_roc_w1) < delta
        assert np.abs(0.07 - auc_pr_w1) < delta
        assert np.abs(0.957513 - auc_roc_w2) < delta
        assert np.abs(0.88584 - auc_pr_w2) < delta
=======
        assert abs(auc_roc_w1 - 0.5) < 1e-05
        assert abs(auc_pr_w1 - 0.07) < 1e-05
        assert abs(auc_roc_w2 - 0.957513) < 1e-05
        assert abs(auc_pr_w2 - 0.88584) < 1e-05
>>>>>>> ab3d77a6

    def test_multivariate_componentwise_PyODScorer(self):

        # multivariate example with component wise (True and False)

        np.random.seed(1)

        np_mts_train_PyOD = np.abs(
            np.random.normal(loc=[0, 0], scale=[0.1, 0.2], size=[100, 2])
        )
        mts_train_PyOD = TimeSeries.from_times_and_values(
            self.train._time_index, np_mts_train_PyOD
        )

        np_mts_test_PyOD = np.abs(
            np.random.normal(loc=[0, 0], scale=[0.1, 0.2], size=[100, 2])
        )
        np_first_anomaly_width1 = np.abs(np.random.normal(loc=0.5, scale=0.4, size=10))
        np_first_anomaly_width2 = np.abs(np.random.normal(loc=0, scale=0.5, size=10))
        np_first_commmon_anomaly = np.abs(
            np.random.normal(loc=0.5, scale=0.5, size=[10, 2])
        )

        np_mts_test_PyOD[5:15, 0] = np_first_anomaly_width1
        np_mts_test_PyOD[35:45, 1] = np_first_anomaly_width2
        np_mts_test_PyOD[65:75, :] = np_first_commmon_anomaly

        mts_test_PyOD = TimeSeries.from_times_and_values(
            mts_train_PyOD._time_index, np_mts_test_PyOD
        )

        # create the anomaly series width 1
        np_anomalies_width1 = np.zeros(len(mts_test_PyOD))
        np_anomalies_width1[5:15] = 1
        np_anomalies_width1[65:75] = 1

        # create the anomaly series width 2
        np_anomaly_width2 = np.zeros(len(mts_test_PyOD))
        np_anomaly_width2[35:45] = 1
        np_anomaly_width2[65:75] = 1

        anomalies_pyod_per_width = TimeSeries.from_times_and_values(
            mts_test_PyOD.time_index,
            list(zip(*[np_anomalies_width1, np_anomaly_width2])),
            columns=["is_anomaly_0", "is_anomaly_1"],
        )

        # create the anomaly series for the entire series
        np_commmon_anomaly = np.zeros(len(mts_test_PyOD))
        np_commmon_anomaly[5:15] = 1
        np_commmon_anomaly[35:45] = 1
        np_commmon_anomaly[65:75] = 1
        anomalies_common_PyOD = TimeSeries.from_times_and_values(
            mts_test_PyOD.time_index, np_commmon_anomaly, columns=["is_anomaly"]
        )

        # test scorer with component_wise=False
        scorer_w10_cwfalse = PyODScorer(
            model=KNN(n_neighbors=10),
            component_wise=False,
            window=10,
            window_agg=False,
        )
        scorer_w10_cwfalse.fit(mts_train_PyOD)
        auc_roc_cwfalse = scorer_w10_cwfalse.eval_metric(
            anomalies_common_PyOD, mts_test_PyOD, metric="AUC_ROC"
        )

        # test scorer with component_wise=True
        scorer_w10_cwtrue = PyODScorer(
            model=KNN(n_neighbors=10),
            component_wise=True,
            window=10,
            window_agg=False,
        )
        scorer_w10_cwtrue.fit(mts_train_PyOD)
        auc_roc_cwtrue = scorer_w10_cwtrue.eval_metric(
            anomalies_pyod_per_width, mts_test_PyOD, metric="AUC_ROC"
        )

<<<<<<< HEAD
        assert np.abs(0.990566 - auc_roc_cwfalse) < delta
        assert np.abs(1.0 - auc_roc_cwtrue[0]) < delta
        assert np.abs(0.98311 - auc_roc_cwtrue[1]) < delta

    @staticmethod
    def helper_evaluate_nll_scorer(
        NLLscorer_to_test,
        distribution_arrays,
        deterministic_values,
        real_NLL_values,
    ):
=======
        assert abs(auc_roc_cwfalse - 0.990566) < 1e-05
        assert abs(auc_roc_cwtrue[0] - 1.0) < 1e-05
        assert abs(auc_roc_cwtrue[1] - 0.98311) < 1e-05

    def test_NLLScorer(self):

        for s in list_NLLScorer:
            # expects for 'actual_series' a deterministic input and for 'pred_series' a probabilistic input
            with pytest.raises(ValueError):
                s.score_from_prediction(actual_series=self.test, pred_series=self.test)
            with pytest.raises(ValueError):
                s.score_from_prediction(
                    actual_series=self.probabilistic, pred_series=self.train
                )

    def test_GaussianNLLScorer(self):

        # window parameter
        # window must be int
        with pytest.raises(ValueError):
            GaussianNLLScorer(window=True)
        with pytest.raises(ValueError):
            GaussianNLLScorer(window="string")
        # window must be non negative
        with pytest.raises(ValueError):
            GaussianNLLScorer(window=-1)
        # window must be different from 0
        with pytest.raises(ValueError):
            GaussianNLLScorer(window=0)

        scorer = GaussianNLLScorer(window=101)
        # window must be smaller than the input of score_from_prediction()
        with pytest.raises(ValueError):
            scorer.score_from_prediction(
                actual_series=self.test, pred_series=self.probabilistic
            )  # len(self.test)=100

        np.random.seed(4)
        scorer = GaussianNLLScorer()

        # test 1 univariate (len=1 and window=1)
        gaussian_samples_1 = np.random.normal(loc=0, scale=2, size=10000)
        distribution_series = TimeSeries.from_values(
            gaussian_samples_1.reshape(1, 1, -1)
        )
        actual_series = TimeSeries.from_values(np.array([3]))
        value_test1 = (
            scorer.score_from_prediction(actual_series, distribution_series)
            .all_values()
            .flatten()[0]
        )

        # check if value_test1 is the - log likelihood
        assert abs(value_test1 + np.log(norm.pdf(3, loc=0, scale=2))) < 1e-01
>>>>>>> ab3d77a6

        NLLscorer_w1 = NLLscorer_to_test(window=1)
        NLLscorer_w2 = NLLscorer_to_test(window=2)

<<<<<<< HEAD
        assert NLLscorer_w1.is_probabilistic
=======
        # check if value_test2 is the - log likelihood
        assert abs(value_test2 + np.log(norm.pdf(-2, loc=0, scale=2))) < 1e-01
>>>>>>> ab3d77a6

        # create timeseries
        distribution_series = TimeSeries.from_values(
            distribution_arrays.reshape(2, 2, -1)
        )
<<<<<<< HEAD
=======
        actual_series = TimeSeries.from_values(np.array([3, -2]))
        value_window = scorer.score_from_prediction(actual_series, distribution_series)

        # check length
        assert len(value_window) == 2
        # check width
        assert value_window.width == 1

        # check equal value_test1 and value_test2
        assert value_window.all_values().flatten()[0] == value_test1
        assert value_window.all_values().flatten()[1] == value_test2

        scorer = GaussianNLLScorer(window=2)
        # check avg of two values
        assert (
            scorer.score_from_prediction(actual_series, distribution_series)
            .all_values()
            .flatten()[0]
            == (value_test1 + value_test2) / 2
        )

        # test window multivariate (n_samples=2, len=1, window=1)
        scorer = GaussianNLLScorer(window=1)
        distribution_series = TimeSeries.from_values(
            np.array([gaussian_samples_1, gaussian_samples_2]).reshape(1, 2, -1)
        )
        actual_series = TimeSeries.from_values(np.array([3, -2]).reshape(1, -1))
        value_multivariate = scorer.score_from_prediction(
            actual_series, distribution_series
        )

        # check length
        assert len(value_multivariate) == 1
        # check width
        assert value_multivariate.width == 2

        # check equal value_test1 and value_test2
        assert value_multivariate.all_values().flatten()[0] == value_test1
        assert value_multivariate.all_values().flatten()[1] == value_test2

        # test window multivariate (n_samples=2, len=2, window=1 and 2)
        scorer_w1 = GaussianNLLScorer(window=1)
        scorer_w2 = GaussianNLLScorer(window=2)

        gaussian_samples_3 = np.random.normal(loc=0, scale=2, size=10000)
        gaussian_samples_4 = np.random.normal(loc=0, scale=2, size=10000)

        distribution_series = TimeSeries.from_values(
            np.array(
                [
                    gaussian_samples_1,
                    gaussian_samples_2,
                    gaussian_samples_3,
                    gaussian_samples_4,
                ]
            ).reshape(2, 2, -1)
        )

>>>>>>> ab3d77a6
        actual_series = TimeSeries.from_values(
            np.array(deterministic_values).reshape(2, 2, -1)
        )

<<<<<<< HEAD
        # compute the NLL values witn score_from_prediction for scorer with window=1 and 2
        # t -> timestamp, c -> component and w -> window used in scorer
        value_t1_c1_w1 = NLLscorer_w1.score_from_prediction(
            actual_series[0]["0"], distribution_series[0]["0"]
        )
        value_t2_c1_w1 = NLLscorer_w1.score_from_prediction(
            actual_series[1]["0"], distribution_series[1]["0"]
=======
        score_w1 = scorer_w1.score_from_prediction(actual_series, distribution_series)
        score_w2 = scorer_w2.score_from_prediction(actual_series, distribution_series)

        # check length
        assert len(score_w1) == 2
        assert len(score_w2) == 1
        # check width
        assert score_w1.width == 2
        assert score_w2.width == 2

        # check values for window=1
        assert (
            abs(
                score_w1.all_values().flatten()[0]
                + np.log(norm.pdf(1.5, loc=0, scale=2))
            )
            < 1e-01
        )
        assert (
            abs(
                score_w1.all_values().flatten()[1]
                + np.log(norm.pdf(2.1, loc=0, scale=2))
            )
            < 1e-01
        )
        assert (
            abs(
                score_w1.all_values().flatten()[2]
                + np.log(norm.pdf(0.1, loc=0, scale=2))
            )
            < 1e-01
        )
        assert (
            abs(
                score_w1.all_values().flatten()[3]
                + np.log(norm.pdf(0.001, loc=0, scale=2))
            )
            < 1e-01
        )

        # check values for window=2 (must be equal to the mean of the past 2 values)
        assert (
            abs(
                score_w2.all_values().flatten()[0]
                - (
                    -np.log(norm.pdf(1.5, loc=0, scale=2))
                    - np.log(norm.pdf(0.1, loc=0, scale=2))
                )
                / 2
            )
            < 1e-01
        )
        assert (
            abs(
                score_w2.all_values().flatten()[1]
                - (
                    -np.log(norm.pdf(2.1, loc=0, scale=2))
                    - np.log(norm.pdf(0.001, loc=0, scale=2))
                )
                / 2
            )
            < 1e-01
        )

        assert scorer.is_probabilistic

    def test_LaplaceNLLScorer(self):

        # window parameter
        # window must be int
        with pytest.raises(ValueError):
            LaplaceNLLScorer(window=True)
        with pytest.raises(ValueError):
            LaplaceNLLScorer(window="string")
        # window must be non negative
        with pytest.raises(ValueError):
            LaplaceNLLScorer(window=-1)
        # window must be different from 0
        with pytest.raises(ValueError):
            LaplaceNLLScorer(window=0)

        scorer = LaplaceNLLScorer(window=101)
        # window must be smaller than the input of score_from_prediction()
        with pytest.raises(ValueError):
            scorer.score_from_prediction(
                actual_series=self.test, pred_series=self.probabilistic
            )  # len(self.test)=100

        np.random.seed(4)

        scorer = LaplaceNLLScorer()

        # test 1 univariate (len=1 and window=1)
        laplace_samples_1 = np.random.laplace(loc=0, scale=2, size=1000)
        distribution_series = TimeSeries.from_values(
            laplace_samples_1.reshape(1, 1, -1)
>>>>>>> ab3d77a6
        )
        value_t1_2_c1_w1 = NLLscorer_w1.score_from_prediction(
            actual_series["0"], distribution_series["0"]
        )
<<<<<<< HEAD
        value_t1_2_c1_w2 = NLLscorer_w2.score_from_prediction(
            actual_series["0"], distribution_series["0"]
        )

        # check length
        assert len(value_t1_2_c1_w1) == 2
        # check width
        assert value_t1_2_c1_w1.width == 1

        # check equal value_test1 and value_test2
        assert value_t1_2_c1_w1[0] == value_t1_c1_w1
        assert value_t1_2_c1_w1[1] == value_t2_c1_w1

        # check if value_t1_2_c1_w1 is the - log likelihood
        np.testing.assert_array_almost_equal(
            # This is approximate because our NLL scorer is fit from samples
            value_t1_2_c1_w1.all_values().reshape(-1),
            real_NLL_values[::2],
            decimal=1,
        )
=======

        # check if value_test1 is the - log likelihood
        assert abs(value_test1 + np.log(laplace.pdf(3, loc=0, scale=2))) < 1e-01

        # test 2 univariate (len=1 and window=1)
        laplace_samples_2 = np.random.laplace(loc=0, scale=2, size=1000)
        distribution_series = TimeSeries.from_values(
            laplace_samples_2.reshape(1, 1, -1)
        )
        actual_series = TimeSeries.from_values(np.array([-2]))
        value_test2 = (
            scorer.score_from_prediction(actual_series, distribution_series)
            .all_values()
            .flatten()[0]
        )

        # check if value_test2 is the - log likelihood
        assert abs(value_test2 + np.log(laplace.pdf(-2, loc=0, scale=2))) < 1e-01

        # test window univariate (len=2 and window=2)
        distribution_series = TimeSeries.from_values(
            np.array(
                [laplace_samples_1.reshape(1, -1), laplace_samples_2.reshape(1, -1)]
            )
        )
        actual_series = TimeSeries.from_values(np.array([3, -2]))
        value_window = scorer.score_from_prediction(actual_series, distribution_series)

        # check length
        assert len(value_window) == 2
        # check width
        assert value_window.width == 1

        # check equal value_test1 and value_test2
        assert round(abs(value_window.all_values().flatten()[0] - value_test1), 7) == 0
        assert round(abs(value_window.all_values().flatten()[1] - value_test2), 7) == 0

        scorer = LaplaceNLLScorer(window=2)
        # check avg of two values
        assert (
            scorer.score_from_prediction(actual_series, distribution_series)
            .all_values()
            .flatten()[0]
            == (value_test1 + value_test2) / 2
        )

        # test window multivariate (n_samples=2, len=1, window=1)
        scorer = LaplaceNLLScorer(window=1)
        distribution_series = TimeSeries.from_values(
            np.array([laplace_samples_1, laplace_samples_2]).reshape(1, 2, -1)
        )
        actual_series = TimeSeries.from_values(np.array([3, -2]).reshape(1, -1))
        value_multivariate = scorer.score_from_prediction(
            actual_series, distribution_series
        )

        # check length
        assert len(value_multivariate) == 1
        # check width
        assert value_multivariate.width == 2

        # check equal value_test1 and value_test2
        assert (
            round(abs(value_multivariate.all_values().flatten()[0] - value_test1), 7)
            == 0
        )
        assert (
            round(abs(value_multivariate.all_values().flatten()[1] - value_test2), 7)
            == 0
        )

        # test window multivariate (n_samples=2, len=2, window=1 and 2)
        scorer_w1 = LaplaceNLLScorer(window=1)
        scorer_w2 = LaplaceNLLScorer(window=2)

        laplace_samples_3 = np.random.laplace(loc=0, scale=2, size=1000)
        laplace_samples_4 = np.random.laplace(loc=0, scale=2, size=1000)

        distribution_series = TimeSeries.from_values(
            np.array(
                [
                    laplace_samples_1,
                    laplace_samples_2,
                    laplace_samples_3,
                    laplace_samples_4,
                ]
            ).reshape(2, 2, -1)
        )

        actual_series = TimeSeries.from_values(
            np.array([1.5, 2, 0.1, 0.001]).reshape(2, -1)
        )

        score_w1 = scorer_w1.score_from_prediction(actual_series, distribution_series)
        score_w2 = scorer_w2.score_from_prediction(actual_series, distribution_series)

        # check length
        assert len(score_w1) == 2
        assert len(score_w2) == 1
        # check width
        assert score_w1.width == 2
        assert score_w2.width == 2

        # check values for window=1
        assert (
            abs(
                score_w1.all_values().flatten()[0]
                + np.log(laplace.pdf(1.5, loc=0, scale=2))
            )
            < 1e-01
        )
        assert (
            abs(
                score_w1.all_values().flatten()[1]
                + np.log(laplace.pdf(2, loc=0, scale=2))
            )
            < 0.5
        )
        assert (
            abs(
                score_w1.all_values().flatten()[2]
                + np.log(laplace.pdf(0.1, loc=0, scale=2))
            )
            < 1e-01
        )
        assert (
            abs(
                score_w1.all_values().flatten()[3]
                + np.log(laplace.pdf(0.001, loc=0, scale=2))
            )
            < 1e-01
        )

        # check values for window=2 (must be equal to the mean of the past 2 values)
        assert (
            abs(
                score_w2.all_values().flatten()[0]
                - (
                    -np.log(laplace.pdf(1.5, loc=0, scale=2))
                    - np.log(laplace.pdf(0.1, loc=0, scale=2))
                )
                / 2
            )
            < 1e-01
        )
        assert (
            abs(
                score_w2.all_values().flatten()[1]
                - (
                    -np.log(laplace.pdf(2, loc=0, scale=2))
                    - np.log(laplace.pdf(0.001, loc=0, scale=2))
                )
                / 2
            )
            < 0.5
        )

        assert scorer.is_probabilistic

    def test_ExponentialNLLScorer(self):

        # window parameter
        # window must be int
        with pytest.raises(ValueError):
            ExponentialNLLScorer(window=True)
        with pytest.raises(ValueError):
            ExponentialNLLScorer(window="string")
        # window must be non negative
        with pytest.raises(ValueError):
            ExponentialNLLScorer(window=-1)
        # window must be different from 0
        with pytest.raises(ValueError):
            ExponentialNLLScorer(window=0)

        scorer = ExponentialNLLScorer(window=101)
        # window must be smaller than the input of score_from_prediction()
        with pytest.raises(ValueError):
            scorer.score_from_prediction(
                actual_series=self.test, pred_series=self.probabilistic
            )  # len(self.test)=100

        np.random.seed(4)
        scorer = ExponentialNLLScorer()

        # test 1 univariate (len=1 and window=1)
        exponential_samples_1 = np.random.exponential(scale=2.0, size=1000)
        distribution_series = TimeSeries.from_values(
            exponential_samples_1.reshape(1, 1, -1)
        )
        actual_series = TimeSeries.from_values(np.array([3]))
        value_test1 = (
            scorer.score_from_prediction(actual_series, distribution_series)
            .all_values()
            .flatten()[0]
        )

        # check if value_test1 is the - log likelihood
        assert abs(value_test1 + np.log(expon.pdf(3, scale=2.0))) < 1e-01

        # test 2 univariate (len=1 and window=1)
        exponential_samples_2 = np.random.exponential(scale=2.0, size=1000)
        distribution_series = TimeSeries.from_values(
            exponential_samples_2.reshape(1, 1, -1)
        )
        actual_series = TimeSeries.from_values(np.array([10]))
        value_test2 = (
            scorer.score_from_prediction(actual_series, distribution_series)
            .all_values()
            .flatten()[0]
        )

        # check if value_test2 is the - log likelihood
        assert abs(value_test2 + np.log(expon.pdf(10, scale=2))) < 1e-01

        # test window univariate (len=2 and window=2)
        distribution_series = TimeSeries.from_values(
            np.array(
                [
                    exponential_samples_1.reshape(1, -1),
                    exponential_samples_2.reshape(1, -1),
                ]
            )
        )
        actual_series = TimeSeries.from_values(np.array([3, 10]))
        value_window = scorer.score_from_prediction(actual_series, distribution_series)

        # check length
        assert len(value_window) == 2
        # check width
        assert value_window.width == 1

        # check equal value_test1 and value_test2
        assert value_window.all_values().flatten()[0] == value_test1
        assert value_window.all_values().flatten()[1] == value_test2

        scorer = ExponentialNLLScorer(window=2)
        # check avg of two values
        assert (
            scorer.score_from_prediction(actual_series, distribution_series)
            .all_values()
            .flatten()[0]
            == (value_test1 + value_test2) / 2
        )

        # test window multivariate (n_samples=2, len=1, window=1)
        scorer = ExponentialNLLScorer(window=1)
        distribution_series = TimeSeries.from_values(
            np.array([exponential_samples_1, exponential_samples_2]).reshape(1, 2, -1)
        )
        actual_series = TimeSeries.from_values(np.array([3, 10]).reshape(1, -1))
        value_multivariate = scorer.score_from_prediction(
            actual_series, distribution_series
        )

        # check length
        assert len(value_multivariate) == 1
        # check width
        assert value_multivariate.width == 2

        # check equal value_test1 and value_test2
        assert value_multivariate.all_values().flatten()[0] == value_test1
        assert value_multivariate.all_values().flatten()[1] == value_test2

        # test window multivariate (n_samples=2, len=2, window=1 and 2)
        scorer_w1 = ExponentialNLLScorer(window=1)
        scorer_w2 = ExponentialNLLScorer(window=2)

        exponential_samples_3 = np.random.exponential(scale=2, size=1000)
        exponential_samples_4 = np.random.exponential(scale=2, size=1000)

        distribution_series = TimeSeries.from_values(
            np.array(
                [
                    exponential_samples_1,
                    exponential_samples_2,
                    exponential_samples_3,
                    exponential_samples_4,
                ]
            ).reshape(2, 2, -1)
        )

        actual_series = TimeSeries.from_values(
            np.array([1.5, 2, 0.1, 0.001]).reshape(2, -1)
        )

        score_w1 = scorer_w1.score_from_prediction(actual_series, distribution_series)
        score_w2 = scorer_w2.score_from_prediction(actual_series, distribution_series)

        # check length
        assert len(score_w1) == 2
        assert len(score_w2) == 1
        # check width
        assert score_w1.width == 2
        assert score_w2.width == 2

        # check values for window=1
        assert (
            abs(score_w1.all_values().flatten()[0] + np.log(expon.pdf(1.5, scale=2)))
            < 1e-01
        )
        assert (
            abs(score_w1.all_values().flatten()[1] + np.log(expon.pdf(2, scale=2)))
            < 1e-01
        )
        assert (
            abs(score_w1.all_values().flatten()[2] + np.log(expon.pdf(0.1, scale=2)))
            < 1e-01
        )
        assert (
            abs(score_w1.all_values().flatten()[3] + np.log(expon.pdf(0.001, scale=2)))
            < 1e-01
        )

        # check values for window=2 (must be equal to the mean of the past 2 values)
        assert (
            abs(
                score_w2.all_values().flatten()[0]
                - (-np.log(expon.pdf(1.5, scale=2)) - np.log(expon.pdf(0.1, scale=2)))
                / 2
            )
            < 1e-01
        )
        assert (
            abs(
                score_w2.all_values().flatten()[1]
                - (-np.log(expon.pdf(2, scale=2)) - np.log(expon.pdf(0.001, scale=2)))
                / 2
            )
            < 1e-01
        )

        assert scorer.is_probabilistic

    def test_GammaNLLScorer(self):

        # window parameter
        # window must be int
        with pytest.raises(ValueError):
            GammaNLLScorer(window=True)
        with pytest.raises(ValueError):
            GammaNLLScorer(window="string")
        # window must be non negative
        with pytest.raises(ValueError):
            GammaNLLScorer(window=-1)
        # window must be different from 0
        with pytest.raises(ValueError):
            GammaNLLScorer(window=0)

        scorer = GammaNLLScorer(window=101)
        # window must be smaller than the input of score_from_prediction()
        with pytest.raises(ValueError):
            scorer.score_from_prediction(
                actual_series=self.test, pred_series=self.probabilistic
            )  # len(self.test)=100

        np.random.seed(4)
        scorer = GammaNLLScorer()

        # test 1 univariate (len=1 and window=1)
        gamma_samples_1 = np.random.gamma(shape=2, scale=2, size=10000)
        distribution_series = TimeSeries.from_values(gamma_samples_1.reshape(1, 1, -1))
        actual_series = TimeSeries.from_values(np.array([3]))
        value_test1 = (
            scorer.score_from_prediction(actual_series, distribution_series)
            .all_values()
            .flatten()[0]
        )

        # check if value_test1 is the - log likelihood
        assert abs(value_test1 + np.log(gamma.pdf(3, 2, scale=2))) < 1e-01
>>>>>>> ab3d77a6

        # check if result is equal to avg of two values when window is equal to 2
        assert (
            value_t1_2_c1_w2.all_values().reshape(-1)[0]
            == value_t1_2_c1_w1.mean(axis=0).all_values().reshape(-1)[0]
        )

<<<<<<< HEAD
        # multivariate case
        # compute the NLL values witn score_from_prediction for scorer with window=1 and window=2
        value_t1_2_c1_2_w1 = NLLscorer_w1.score_from_prediction(
            actual_series, distribution_series
        )
        value_t1_2_c1_2_w2 = NLLscorer_w2.score_from_prediction(
=======
        # check if value_test2 is the - log likelihood
        assert abs(value_test2 + np.log(gamma.pdf(10, 2, scale=2))) < 1e-01

        # test window univariate (len=2 and window=2)
        distribution_series = TimeSeries.from_values(
            np.array([gamma_samples_1.reshape(1, -1), gamma_samples_2.reshape(1, -1)])
        )
        actual_series = TimeSeries.from_values(np.array([3, 10]))
        value_window = scorer.score_from_prediction(actual_series, distribution_series)

        # check length
        assert len(value_window) == 2
        # check width
        assert value_window.width == 1

        # check equal value_test1 and value_test2
        assert value_window.all_values().flatten()[0] == value_test1
        assert value_window.all_values().flatten()[1] == value_test2

        scorer = GammaNLLScorer(window=2)
        # check avg of two values
        assert (
            scorer.score_from_prediction(actual_series, distribution_series)
            .all_values()
            .flatten()[0]
            == (value_test1 + value_test2) / 2
        )

        # test window multivariate (n_samples=2, len=1, window=1)
        scorer = GammaNLLScorer(window=1)
        distribution_series = TimeSeries.from_values(
            np.array([gamma_samples_1, gamma_samples_2]).reshape(1, 2, -1)
        )
        actual_series = TimeSeries.from_values(np.array([3, 10]).reshape(1, -1))
        value_multivariate = scorer.score_from_prediction(
            actual_series, distribution_series
        )

        # check length
        assert len(value_multivariate) == 1
        # check width
        assert value_multivariate.width == 2

        # check equal value_test1 and value_test2
        assert value_multivariate.all_values().flatten()[0] == value_test1
        assert value_multivariate.all_values().flatten()[1] == value_test2

        # test window multivariate (n_samples=2, len=2, window=1 and 2)
        scorer_w1 = GammaNLLScorer(window=1)
        scorer_w2 = GammaNLLScorer(window=2)

        gamma_samples_3 = np.random.gamma(2, scale=2, size=10000)
        gamma_samples_4 = np.random.gamma(2, scale=2, size=10000)

        distribution_series = TimeSeries.from_values(
            np.array(
                [gamma_samples_1, gamma_samples_2, gamma_samples_3, gamma_samples_4]
            ).reshape(2, 2, -1)
        )

        actual_series = TimeSeries.from_values(
            np.array([1.5, 2, 0.5, 0.9]).reshape(2, -1)
        )

        score_w1 = scorer_w1.score_from_prediction(actual_series, distribution_series)
        score_w2 = scorer_w2.score_from_prediction(actual_series, distribution_series)

        # check length
        assert len(score_w1) == 2
        assert len(score_w2) == 1
        # check width
        assert score_w1.width == 2
        assert score_w2.width == 2

        # check values for window=1
        assert (
            abs(score_w1.all_values().flatten()[0] + np.log(gamma.pdf(1.5, 2, scale=2)))
            < 1e-01
        )
        assert (
            abs(score_w1.all_values().flatten()[1] + np.log(gamma.pdf(2, 2, scale=2)))
            < 1e-01
        )
        assert (
            abs(score_w1.all_values().flatten()[2] + np.log(gamma.pdf(0.5, 2, scale=2)))
            < 1e-01
        )
        assert (
            abs(score_w1.all_values().flatten()[3] + np.log(gamma.pdf(0.9, 2, scale=2)))
            < 1e-01
        )

        # check values for window=2 (must be equal to the mean of the past 2 values)
        assert (
            abs(
                score_w2.all_values().flatten()[0]
                - (
                    -np.log(gamma.pdf(1.5, 2, scale=2))
                    - np.log(gamma.pdf(0.5, 2, scale=2))
                )
                / 2
            )
            < 1e-01
        )
        assert (
            abs(
                score_w2.all_values().flatten()[1]
                - (
                    -np.log(gamma.pdf(2, 2, scale=2))
                    - np.log(gamma.pdf(0.9, 2, scale=2))
                )
                / 2
            )
            < 1e-01
        )

        assert scorer.is_probabilistic

    def test_CauchyNLLScorer(self):

        # window parameter
        # window must be int
        with pytest.raises(ValueError):
            CauchyNLLScorer(window=True)
        with pytest.raises(ValueError):
            CauchyNLLScorer(window="string")
        # window must be non negative
        with pytest.raises(ValueError):
            CauchyNLLScorer(window=-1)
        # window must be different from 0
        with pytest.raises(ValueError):
            CauchyNLLScorer(window=0)

        scorer = CauchyNLLScorer(window=101)
        # window must be smaller than the input of score_from_prediction()
        with pytest.raises(ValueError):
            scorer.score_from_prediction(
                actual_series=self.test, pred_series=self.probabilistic
            )  # len(self.test)=100

        np.random.seed(4)
        scorer = CauchyNLLScorer()

        # test 1 univariate (len=1 and window=1)
        cauchy_samples_1 = np.random.standard_cauchy(size=10000)
        distribution_series = TimeSeries.from_values(cauchy_samples_1.reshape(1, 1, -1))
        actual_series = TimeSeries.from_values(np.array([3]))
        value_test1 = (
            scorer.score_from_prediction(actual_series, distribution_series)
            .all_values()
            .flatten()[0]
        )

        # check if value_test1 is the - log likelihood
        assert abs(value_test1 + np.log(cauchy.pdf(3))) < 1e-01

        # test 2 univariate (len=1 and window=1)
        cauchy_samples_2 = np.random.standard_cauchy(size=10000)
        distribution_series = TimeSeries.from_values(cauchy_samples_2.reshape(1, 1, -1))
        actual_series = TimeSeries.from_values(np.array([-2]))
        value_test2 = (
            scorer.score_from_prediction(actual_series, distribution_series)
            .all_values()
            .flatten()[0]
        )

        # check if value_test2 is the - log likelihood
        assert abs(value_test2 + np.log(cauchy.pdf(-2))) < 1e-01

        # test window univariate (len=2 and window=2)
        distribution_series = TimeSeries.from_values(
            np.array([cauchy_samples_1.reshape(1, -1), cauchy_samples_2.reshape(1, -1)])
        )
        actual_series = TimeSeries.from_values(np.array([3, -2]))
        value_window = scorer.score_from_prediction(actual_series, distribution_series)

        # check length
        assert len(value_window) == 2
        # check width
        assert value_window.width == 1

        # check equal value_test1 and value_test2
        assert value_window.all_values().flatten()[0] == value_test1
        assert value_window.all_values().flatten()[1] == value_test2

        scorer = CauchyNLLScorer(window=2)
        # check avg of two values
        assert (
            scorer.score_from_prediction(actual_series, distribution_series)
            .all_values()
            .flatten()[0]
            == (value_test1 + value_test2) / 2
        )

        # test window multivariate (n_samples=2, len=1, window=1)
        scorer = CauchyNLLScorer(window=1)
        distribution_series = TimeSeries.from_values(
            np.array([cauchy_samples_1, cauchy_samples_2]).reshape(1, 2, -1)
        )
        actual_series = TimeSeries.from_values(np.array([3, -2]).reshape(1, -1))
        value_multivariate = scorer.score_from_prediction(
>>>>>>> ab3d77a6
            actual_series, distribution_series
        )

        # check length
<<<<<<< HEAD
        assert len(value_t1_2_c1_2_w1) == 2
        assert len(value_t1_2_c1_2_w2) == 1
        # check width
        assert value_t1_2_c1_2_w1.width == 2
        assert value_t1_2_c1_2_w2.width == 2

        # check if value_t1_2_c1_2_w1 is the - log likelihood
        np.testing.assert_array_almost_equal(
            # This is approximate because our NLL scorer is fit from samples
            value_t1_2_c1_2_w1.all_values().reshape(-1),
            real_NLL_values,
            decimal=1,
        )

        # check if result is equal to avg of two values when window is equal to 2
        assert value_t1_2_c1_w2.all_values().reshape(-1) == value_t1_2_c1_w1.mean(
            axis=0
        ).all_values().reshape(-1)
=======
        assert len(value_multivariate) == 1
        # check width
        assert value_multivariate.width == 2

        # check equal value_test1 and value_test2
        assert value_multivariate.all_values().flatten()[0] == value_test1
        assert value_multivariate.all_values().flatten()[1] == value_test2

        # test window multivariate (n_samples=2, len=2, window=1 and 2)
        scorer_w1 = CauchyNLLScorer(window=1)
        scorer_w2 = CauchyNLLScorer(window=2)

        cauchy_samples_3 = np.random.standard_cauchy(size=10000)
        cauchy_samples_4 = np.random.standard_cauchy(size=10000)

        distribution_series = TimeSeries.from_values(
            np.array(
                [cauchy_samples_1, cauchy_samples_2, cauchy_samples_3, cauchy_samples_4]
            ).reshape(2, 2, -1)
        )

        actual_series = TimeSeries.from_values(
            np.array([1.5, 2, 0.5, 0.9]).reshape(2, -1)
        )

        score_w1 = scorer_w1.score_from_prediction(actual_series, distribution_series)
        score_w2 = scorer_w2.score_from_prediction(actual_series, distribution_series)

        # check length
        assert len(score_w1) == 2
        assert len(score_w2) == 1
        # check width
        assert score_w1.width == 2
        assert score_w2.width == 2

        # check values for window=1
        assert abs(score_w1.all_values().flatten()[0] + np.log(cauchy.pdf(1.5))) < 1e-01
        assert abs(score_w1.all_values().flatten()[1] + np.log(cauchy.pdf(2))) < 1e-01
        assert abs(score_w1.all_values().flatten()[2] + np.log(cauchy.pdf(0.5))) < 1e-01
        assert abs(score_w1.all_values().flatten()[3] + np.log(cauchy.pdf(0.9))) < 1e-01

        # check values for window=2 (must be equal to the mean of the past 2 values)
        assert (
            abs(
                score_w2.all_values().flatten()[0]
                - (-np.log(cauchy.pdf(1.5)) - np.log(cauchy.pdf(0.5))) / 2
            )
            < 1e-01
        )
        assert (
            abs(
                score_w2.all_values().flatten()[1]
                - (-np.log(cauchy.pdf(2)) - np.log(cauchy.pdf(0.9))) / 2
            )
            < 1e-01
        )

        assert scorer.is_probabilistic

    def test_PoissonNLLScorer(self):

        # window parameter
        # window must be int
        with pytest.raises(ValueError):
            PoissonNLLScorer(window=True)
        with pytest.raises(ValueError):
            PoissonNLLScorer(window="string")
        # window must be non negative
        with pytest.raises(ValueError):
            PoissonNLLScorer(window=-1)
        # window must be different from 0
        with pytest.raises(ValueError):
            PoissonNLLScorer(window=0)

        scorer = PoissonNLLScorer(window=101)
        # window must be smaller than the input of score_from_prediction()
        with pytest.raises(ValueError):
            scorer.score_from_prediction(
                actual_series=self.test, pred_series=self.probabilistic
            )  # len(self.test)=100
>>>>>>> ab3d77a6

    @pytest.mark.parametrize("config", list_NLLScorer)
    def test_nll_scorer(self, config):
        np.random.seed(4)

<<<<<<< HEAD
        (
            scorer_cls,
            values,
            distribution,
            dist_kwargs,
            prob_dens_func,
            pdf_kwargs,
        ) = config
        # some pdf don't have the same parameters as the corresponding distribution
        if pdf_kwargs is None:
            pdf_kwargs = dist_kwargs
        self.helper_window_parameter(scorer_cls)

        distribution = np.array(
            [distribution(size=10000, **dist_kwargs) for _ in range(len(values))]
        )
        real_values = [-np.log(prob_dens_func(value, **pdf_kwargs)) for value in values]

        self.helper_evaluate_nll_scorer(scorer_cls, distribution, values, real_values)

    @pytest.mark.parametrize(
        "model,series",
        product(
            [(KMeansScorer, {"random_state": 42}), (PyODScorer, {"model": KNN()})],
            [(train, test), (mts_train, mts_test)],
        ),
    )
    def test_window_equal_one(self, model, series):
        """Check that model, created with window=1 generate the same score regardless of window_agg value."""
        ts_train, ts_test = series
        model_cls, model_kwargs = model

        scorer_T = model_cls(window=1, window_agg=True, **model_kwargs)
        scorer_F = model_cls(window=1, window_agg=False, **model_kwargs)

        scorer_T.fit(ts_train)
        scorer_F.fit(ts_train)
=======
        # check if value_test1 is the - log likelihood
        assert abs(value_test1 + np.log(poisson.pmf(3, mu=1))) < 1e-02

        # test 2 univariate (len=1 and window=1)
        poisson_samples_2 = np.random.poisson(size=10000, lam=1)
        distribution_series = TimeSeries.from_values(
            poisson_samples_2.reshape(1, 1, -1)
        )
        actual_series = TimeSeries.from_values(np.array([10]))
        value_test2 = (
            scorer.score_from_prediction(actual_series, distribution_series)
            .all_values()
            .flatten()[0]
        )

        # check if value_test2 is the - log likelihood
        assert abs(value_test2 + np.log(poisson.pmf(10, mu=1))) < 1e-01

        # test window univariate (len=2 and window=2)
        distribution_series = TimeSeries.from_values(
            np.array(
                [poisson_samples_1.reshape(1, -1), poisson_samples_2.reshape(1, -1)]
            )
        )
        actual_series = TimeSeries.from_values(np.array([3, 10]))
        value_window = scorer.score_from_prediction(actual_series, distribution_series)

        # check length
        assert len(value_window) == 2
        # check width
        assert value_window.width == 1

        # check equal value_test1 and value_test2
        assert value_window.all_values().flatten()[0] == value_test1
        assert value_window.all_values().flatten()[1] == value_test2

        scorer = PoissonNLLScorer(window=2)
        # check avg of two values
        assert (
            scorer.score_from_prediction(actual_series, distribution_series)
            .all_values()
            .flatten()[0]
            == (value_test1 + value_test2) / 2
        )
>>>>>>> ab3d77a6

        auc_roc_T = scorer_T.eval_metric(
            actual_anomalies=self.anomalies, series=ts_test
        )
        auc_roc_F = scorer_F.eval_metric(
            actual_anomalies=self.anomalies, series=ts_test
        )

<<<<<<< HEAD
        assert auc_roc_T == auc_roc_F
=======
        # check length
        assert len(value_multivariate) == 1
        # check width
        assert value_multivariate.width == 2

        # check equal value_test1 and value_test2
        assert value_multivariate.all_values().flatten()[0] == value_test1
        assert value_multivariate.all_values().flatten()[1] == value_test2

        # test window multivariate (n_samples=2, len=2, window=1 and 2)
        scorer_w1 = PoissonNLLScorer(window=1)
        scorer_w2 = PoissonNLLScorer(window=2)
>>>>>>> ab3d77a6

    @pytest.mark.parametrize(
        "window,model,series",
        product(
            [2, 10, 39],
            [
                (KMeansScorer, {"random_state": 42}),
                (WassersteinScorer, {}),
                (PyODScorer, {"model": KNN()}),
            ],
            [(train, test), (mts_train, mts_test)],
        ),
    )
    def test_window_greater_than_one(self, window, model, series):
        """Check scorer with same window greater than 1 and different values of window_agg produce correct scores"""
        ts_train, ts_test = series
        model_cls, model_kwargs = model
        scorer_T = model_cls(window=window, window_agg=True, **model_kwargs)
        scorer_F = model_cls(window=window, window_agg=False, **model_kwargs)

        scorer_T.fit(ts_train)
        scorer_F.fit(ts_train)

        score_T = scorer_T.score(ts_test)
        score_F = scorer_F.score(ts_test)

        # same length
        assert len(score_T) == len(score_F)

<<<<<<< HEAD
        # same width
        assert score_T.width == score_F.width

        # same first time index
        assert score_T.time_index[0] == score_F.time_index[0]

        # same last time index
        assert score_T.time_index[-1] == score_F.time_index[-1]

        # same last value (by definition)
        assert score_T[-1] == score_F[-1]
=======
        # check length
        assert len(score_w1) == 2
        assert len(score_w2) == 1
        # check width
        assert score_w1.width == 2
        assert score_w2.width == 2

        # check values for window=1
        assert (
            abs(score_w1.all_values().flatten()[0] + np.log(poisson.pmf(1, mu=1)))
            < 1e-01
        )
        assert (
            abs(score_w1.all_values().flatten()[1] + np.log(poisson.pmf(2, mu=1)))
            < 1e-01
        )
        assert (
            abs(score_w1.all_values().flatten()[2] + np.log(poisson.pmf(3, mu=1)))
            < 1e-01
        )
        assert (
            abs(score_w1.all_values().flatten()[3] + np.log(poisson.pmf(4, mu=1)))
            < 1e-01
        )

        # check values for window=2 (must be equal to the mean of the past 2 values)
        assert (
            abs(
                score_w2.all_values().flatten()[0]
                - (-np.log(poisson.pmf(1, mu=1)) - np.log(poisson.pmf(3, mu=1))) / 2
            )
            < 1e-01
        )
        assert (
            abs(
                score_w2.all_values().flatten()[1]
                - (-np.log(poisson.pmf(2, mu=1)) - np.log(poisson.pmf(4, mu=1))) / 2
            )
            < 1e-01
        )

        assert scorer.is_probabilistic
>>>>>>> ab3d77a6
<|MERGE_RESOLUTION|>--- conflicted
+++ resolved
@@ -94,12 +94,8 @@
 
 delta = 1e-05
 
-<<<<<<< HEAD
 
 class TestAnomalyDetectionScorer:
-=======
-class TestADAnomalyScorer:
->>>>>>> ab3d77a6
 
     np.random.seed(42)
 
@@ -168,7 +164,6 @@
                     actual_series=self.probabilistic, pred_series=self.train
                 )
 
-<<<<<<< HEAD
             score = scorer.score_from_prediction(
                 actual_series=self.train, pred_series=self.probabilistic
             )
@@ -197,31 +192,6 @@
                 scorer.score_from_prediction([self.mts_test], [self.modified_mts_test]),
                 Sequence,
             )
-=======
-        # Check return types for score_from_prediction()
-        # Check if return type is float when input is a series
-        assert isinstance(
-            scorer.score_from_prediction(self.test, self.modified_test), TimeSeries
-        )
-
-        # Check if return type is Sequence when input is a Sequence of series
-        assert isinstance(
-            scorer.score_from_prediction([self.test], [self.modified_test]),
-            Sequence,
-        )
-
-        # Check if return type is Sequence when input is a multivariate series
-        assert isinstance(
-            scorer.score_from_prediction(self.mts_test, self.modified_mts_test),
-            TimeSeries,
-        )
-
-        # Check if return type is Sequence when input is a multivariate series
-        assert isinstance(
-            scorer.score_from_prediction([self.mts_test], [self.modified_mts_test]),
-            Sequence,
-        )
->>>>>>> ab3d77a6
 
     @pytest.mark.parametrize("scorer_config", list_FittableAnomalyScorer)
     def test_score_return_type(self, scorer_config):
@@ -272,87 +242,44 @@
         scorer = Norm(component_wise=False)
         # Check if return type is float when input is a series
         assert isinstance(
-<<<<<<< HEAD
             scorer.eval_metric_from_prediction(
-=======
-            scorer.eval_accuracy_from_prediction(
->>>>>>> ab3d77a6
                 self.anomalies, self.test, self.modified_test
             ),
             float,
         )
         # Check if return type is Sequence when input is a Sequence of series
         assert isinstance(
-<<<<<<< HEAD
             scorer.eval_metric_from_prediction(
-=======
-            scorer.eval_accuracy_from_prediction(
->>>>>>> ab3d77a6
                 self.anomalies, [self.test], self.modified_test
             ),
             Sequence,
         )
         # Check if return type is a float when input is a multivariate series and component_wise is set to False
         assert isinstance(
-<<<<<<< HEAD
             scorer.eval_metric_from_prediction(
-=======
-            scorer.eval_accuracy_from_prediction(
->>>>>>> ab3d77a6
                 self.anomalies, self.mts_test, self.modified_mts_test
             ),
             float,
         )
         # Check if return type is Sequence when input is a multivariate series and component_wise is set to False
         assert isinstance(
-<<<<<<< HEAD
             scorer.eval_metric_from_prediction(
-=======
-            scorer.eval_accuracy_from_prediction(
->>>>>>> ab3d77a6
                 self.anomalies, [self.mts_test], self.modified_mts_test
             ),
             Sequence,
         )
 
         scorer = Norm(component_wise=True)
-<<<<<<< HEAD
         # Check if return type is a float when input is a multivariate series and component_wise is set to True
         assert isinstance(
             scorer.eval_metric_from_prediction(
-=======
-        # Check return types
-        # Check if return type is float when input is a series
-        assert isinstance(
-            scorer.eval_accuracy_from_prediction(
-                self.anomalies, self.test, self.modified_test
-            ),
-            float,
-        )
-
-        # Check if return type is Sequence when input is a Sequence of series
-        assert isinstance(
-            scorer.eval_accuracy_from_prediction(
-                self.anomalies, [self.test], self.modified_test
-            ),
-            Sequence,
-        )
-
-        # Check if return type is a float when input is a multivariate series and component_wise is set to True
-        assert isinstance(
-            scorer.eval_accuracy_from_prediction(
->>>>>>> ab3d77a6
                 self.mts_anomalies, self.mts_test, self.modified_mts_test
             ),
             Sequence,
         )
         # Check if return type is Sequence when input is a multivariate series and component_wise is set to True
         assert isinstance(
-<<<<<<< HEAD
             scorer.eval_metric_from_prediction(
-=======
-            scorer.eval_accuracy_from_prediction(
->>>>>>> ab3d77a6
                 self.mts_anomalies, [self.mts_test], self.modified_mts_test
             ),
             Sequence,
@@ -366,26 +293,17 @@
 
         # if component_wise set to False, 'actual_anomalies' must have widths of 1
         with pytest.raises(ValueError):
-<<<<<<< HEAD
             fittable_scorer.eval_metric(
                 actual_anomalies=self.mts_anomalies, series=self.test
             )
         with pytest.raises(ValueError):
             fittable_scorer.eval_metric(
-=======
-            fittable_scorer.eval_accuracy(
-                actual_anomalies=self.mts_anomalies, series=self.test
-            )
-        with pytest.raises(ValueError):
-            fittable_scorer.eval_accuracy(
->>>>>>> ab3d77a6
                 actual_anomalies=[self.anomalies, self.mts_anomalies],
                 series=[self.test, self.test],
             )
 
         # 'metric' must be str and "AUC_ROC" or "AUC_PR"
         with pytest.raises(ValueError):
-<<<<<<< HEAD
             fittable_scorer.eval_metric(
                 actual_anomalies=self.anomalies, series=self.test, metric=1
             )
@@ -395,87 +313,47 @@
             )
         with pytest.raises(TypeError):
             fittable_scorer.eval_metric(
-=======
-            fittable_scorer.eval_accuracy(
-                actual_anomalies=self.anomalies, series=self.test, metric=1
-            )
-        with pytest.raises(ValueError):
-            fittable_scorer.eval_accuracy(
-                actual_anomalies=self.anomalies, series=self.test, metric="auc_roc"
-            )
-        with pytest.raises(TypeError):
-            fittable_scorer.eval_accuracy(
->>>>>>> ab3d77a6
                 actual_anomalies=self.anomalies, series=self.test, metric=["AUC_ROC"]
             )
 
         # 'actual_anomalies' must be binary
         with pytest.raises(ValueError):
-<<<<<<< HEAD
             fittable_scorer.eval_metric(actual_anomalies=self.test, series=self.test)
 
         # 'actual_anomalies' must contain anomalies (at least one)
         with pytest.raises(ValueError):
             fittable_scorer.eval_metric(
-=======
-            fittable_scorer.eval_accuracy(actual_anomalies=self.test, series=self.test)
-
-        # 'actual_anomalies' must contain anomalies (at least one)
-        with pytest.raises(ValueError):
-            fittable_scorer.eval_accuracy(
->>>>>>> ab3d77a6
                 actual_anomalies=self.only_0_anomalies, series=self.test
             )
 
         # 'actual_anomalies' cannot contain only anomalies
         with pytest.raises(ValueError):
-<<<<<<< HEAD
             fittable_scorer.eval_metric(
-=======
-            fittable_scorer.eval_accuracy(
->>>>>>> ab3d77a6
                 actual_anomalies=self.only_1_anomalies, series=self.test
             )
 
         # 'actual_anomalies' must match the number of series if length higher than 1
         with pytest.raises(ValueError):
-<<<<<<< HEAD
             fittable_scorer.eval_metric(
                 actual_anomalies=[self.anomalies, self.anomalies], series=self.test
             )
         with pytest.raises(ValueError):
             fittable_scorer.eval_metric(
-=======
-            fittable_scorer.eval_accuracy(
-                actual_anomalies=[self.anomalies, self.anomalies], series=self.test
-            )
-        with pytest.raises(ValueError):
-            fittable_scorer.eval_accuracy(
->>>>>>> ab3d77a6
                 actual_anomalies=[self.anomalies, self.anomalies],
                 series=[self.test, self.test, self.test],
             )
 
         # 'actual_anomalies' must have non empty intersection with 'series'
         with pytest.raises(ValueError):
-<<<<<<< HEAD
             fittable_scorer.eval_metric(
                 actual_anomalies=self.anomalies[:20], series=self.test[30:]
             )
         with pytest.raises(ValueError):
             fittable_scorer.eval_metric(
-=======
-            fittable_scorer.eval_accuracy(
-                actual_anomalies=self.anomalies[:20], series=self.test[30:]
-            )
-        with pytest.raises(ValueError):
-            fittable_scorer.eval_accuracy(
->>>>>>> ab3d77a6
                 actual_anomalies=[self.anomalies, self.anomalies[:20]],
                 series=[self.test, self.test[40:]],
             )
 
-<<<<<<< HEAD
     @pytest.mark.parametrize(
         "scorer", [Norm(component_wise=False), KMeansScorer(component_wise=False)]
     )
@@ -525,91 +403,6 @@
                 actual_series=self.test,
                 pred_series=self.modified_test,
             )
-=======
-        for scorer in [non_fittable_scorer, fittable_scorer]:
-
-            # name must be of type str
-            assert type(scorer.__str__()) == str
-
-            # 'metric' must be str and "AUC_ROC" or "AUC_PR"
-            with pytest.raises(ValueError):
-                fittable_scorer.eval_accuracy_from_prediction(
-                    actual_anomalies=self.anomalies,
-                    actual_series=self.test,
-                    pred_series=self.modified_test,
-                    metric=1,
-                )
-            with pytest.raises(ValueError):
-                fittable_scorer.eval_accuracy_from_prediction(
-                    actual_anomalies=self.anomalies,
-                    actual_series=self.test,
-                    pred_series=self.modified_test,
-                    metric="auc_roc",
-                )
-            with pytest.raises(TypeError):
-                fittable_scorer.eval_accuracy_from_prediction(
-                    actual_anomalies=self.anomalies,
-                    actual_series=self.test,
-                    pred_series=self.modified_test,
-                    metric=["AUC_ROC"],
-                )
-
-            # 'actual_anomalies' must be binary
-            with pytest.raises(ValueError):
-                scorer.eval_accuracy_from_prediction(
-                    actual_anomalies=self.test,
-                    actual_series=self.test,
-                    pred_series=self.modified_test,
-                )
-
-            # 'actual_anomalies' must contain anomalies (at least one)
-            with pytest.raises(ValueError):
-                scorer.eval_accuracy_from_prediction(
-                    actual_anomalies=self.only_0_anomalies,
-                    actual_series=self.test,
-                    pred_series=self.modified_test,
-                )
-
-            # 'actual_anomalies' cannot contain only anomalies
-            with pytest.raises(ValueError):
-                scorer.eval_accuracy_from_prediction(
-                    actual_anomalies=self.only_1_anomalies,
-                    actual_series=self.test,
-                    pred_series=self.modified_test,
-                )
-
-            # 'actual_anomalies' must match the number of series if length higher than 1
-            with pytest.raises(ValueError):
-                scorer.eval_accuracy_from_prediction(
-                    actual_anomalies=[self.anomalies, self.anomalies],
-                    actual_series=[self.test, self.test, self.test],
-                    pred_series=[
-                        self.modified_test,
-                        self.modified_test,
-                        self.modified_test,
-                    ],
-                )
-            with pytest.raises(ValueError):
-                scorer.eval_accuracy_from_prediction(
-                    actual_anomalies=[self.anomalies, self.anomalies],
-                    actual_series=self.test,
-                    pred_series=self.modified_test,
-                )
-
-            # 'actual_anomalies' must have non empty intersection with 'actual_series' and 'pred_series'
-            with pytest.raises(ValueError):
-                scorer.eval_accuracy_from_prediction(
-                    actual_anomalies=self.anomalies[:20],
-                    actual_series=self.test[30:],
-                    pred_series=self.modified_test[30:],
-                )
-            with pytest.raises(ValueError):
-                scorer.eval_accuracy_from_prediction(
-                    actual_anomalies=[self.anomalies, self.anomalies[:20]],
-                    actual_series=[self.test, self.test[40:]],
-                    pred_series=[self.modified_test, self.modified_test[40:]],
-                )
->>>>>>> ab3d77a6
 
         # 'actual_anomalies' cannot contain only anomalies
         with pytest.raises(ValueError):
@@ -619,7 +412,6 @@
                 pred_series=self.modified_test,
             )
 
-<<<<<<< HEAD
         # 'actual_anomalies' must match the number of series if length higher than 1
         with pytest.raises(ValueError):
             scorer.eval_metric_from_prediction(
@@ -651,36 +443,6 @@
                 actual_series=[self.test, self.test[40:]],
                 pred_series=[self.modified_test, self.modified_test[40:]],
             )
-=======
-        for scorer in list_NonFittableAnomalyScorer:
-            # Check if trainable is False, being a NonFittableAnomalyScorer
-            assert not scorer.trainable
-
-            # checks for score_from_prediction()
-            # input must be Timeseries or sequence of Timeseries
-            with pytest.raises(ValueError):
-                scorer.score_from_prediction(self.train, "str")
-            with pytest.raises(ValueError):
-                scorer.score_from_prediction(
-                    [self.train, self.train], [self.modified_train, "str"]
-                )
-            # score on sequence with series that have different width
-            with pytest.raises(ValueError):
-                scorer.score_from_prediction(self.train, self.modified_mts_train)
-            # input sequences have different length
-            with pytest.raises(ValueError):
-                scorer.score_from_prediction(
-                    [self.train, self.train], [self.modified_train]
-                )
-            # two inputs must have a non zero intersection
-            with pytest.raises(ValueError):
-                scorer.score_from_prediction(self.train[:50], self.train[55:])
-            # every pairwise element must have a non zero intersection
-            with pytest.raises(ValueError):
-                scorer.score_from_prediction(
-                    [self.train, self.train[:50]], [self.train, self.train[55:]]
-                )
->>>>>>> ab3d77a6
 
     @pytest.mark.parametrize("scorer", list_NonFittableAnomalyScorer)
     def test_NonFittableAnomalyScorer(self, scorer):
@@ -712,7 +474,6 @@
                 [self.train, self.train[:50]], [self.train, self.train[55:]]
             )
 
-<<<<<<< HEAD
     @pytest.mark.parametrize("scorer_config", list_FittableAnomalyScorer)
     def test_FittableAnomalyScorer(self, scorer_config):
         scorer_cls, scorer_kwargs = scorer_config
@@ -867,156 +628,6 @@
         scorer = Norm(component_wise=False)
         assert scorer.score_from_prediction(self.test, self.modified_test).width == 1
 
-=======
-            # Need to call fit() before calling score()
-            with pytest.raises(ValueError):
-                scorer.score(self.test)
-
-            # Need to call fit() before calling score_from_prediction()
-            with pytest.raises(ValueError):
-                scorer.score_from_prediction(self.test, self.modified_test)
-
-            # Check if trainable is True, being a FittableAnomalyScorer
-            assert scorer.trainable
-
-            # Check if _fit_called is False
-            assert not scorer._fit_called
-
-            # fit on sequence with series that have different width
-            with pytest.raises(ValueError):
-                scorer.fit([self.train, self.mts_train])
-
-            # fit on sequence with series that have different width
-            with pytest.raises(ValueError):
-                scorer.fit_from_prediction(
-                    [self.train, self.mts_train],
-                    [self.modified_train, self.modified_mts_train],
-                )
-
-            # checks for fit_from_prediction()
-            # input must be Timeseries or sequence of Timeseries
-            with pytest.raises(ValueError):
-                scorer.score_from_prediction(self.train, "str")
-            with pytest.raises(ValueError):
-                scorer.score_from_prediction(
-                    [self.train, self.train], [self.modified_train, "str"]
-                )
-            # two inputs must have the same length
-            with pytest.raises(ValueError):
-                scorer.fit_from_prediction(
-                    [self.train, self.train], [self.modified_train]
-                )
-            # two inputs must have the same width
-            with pytest.raises(ValueError):
-                scorer.fit_from_prediction([self.train], [self.modified_mts_train])
-            # every element must have the same width
-            with pytest.raises(ValueError):
-                scorer.fit_from_prediction(
-                    [self.train, self.mts_train],
-                    [self.modified_train, self.modified_mts_train],
-                )
-            # two inputs must have a non zero intersection
-            with pytest.raises(ValueError):
-                scorer.fit_from_prediction(self.train[:50], self.train[55:])
-            # every pairwise element must have a non zero intersection
-            with pytest.raises(ValueError):
-                scorer.fit_from_prediction(
-                    [self.train, self.train[:50]], [self.train, self.train[55:]]
-                )
-
-            # checks for fit()
-            # input must be Timeseries or sequence of Timeseries
-            with pytest.raises(ValueError):
-                scorer.fit("str")
-            with pytest.raises(ValueError):
-                scorer.fit([self.modified_train, "str"])
-
-            # checks for score_from_prediction()
-            scorer.fit_from_prediction(self.train, self.modified_train)
-            # input must be Timeseries or sequence of Timeseries
-            with pytest.raises(ValueError):
-                scorer.score_from_prediction(self.train, "str")
-            with pytest.raises(ValueError):
-                scorer.score_from_prediction(
-                    [self.train, self.train], [self.modified_train, "str"]
-                )
-            # two inputs must have the same length
-            with pytest.raises(ValueError):
-                scorer.score_from_prediction(
-                    [self.train, self.train], [self.modified_train]
-                )
-            # two inputs must have the same width
-            with pytest.raises(ValueError):
-                scorer.score_from_prediction([self.train], [self.modified_mts_train])
-            # every element must have the same width
-            with pytest.raises(ValueError):
-                scorer.score_from_prediction(
-                    [self.train, self.mts_train],
-                    [self.modified_train, self.modified_mts_train],
-                )
-            # two inputs must have a non zero intersection
-            with pytest.raises(ValueError):
-                scorer.score_from_prediction(self.train[:50], self.train[55:])
-            # every pairwise element must have a non zero intersection
-            with pytest.raises(ValueError):
-                scorer.score_from_prediction(
-                    [self.train, self.train[:50]], [self.train, self.train[55:]]
-                )
-
-            # checks for score()
-            # input must be Timeseries or sequence of Timeseries
-            with pytest.raises(ValueError):
-                scorer.score("str")
-            with pytest.raises(ValueError):
-                scorer.score([self.modified_train, "str"])
-
-            # caseA: fit with fit()
-            # case1: fit on UTS
-            scorerA1 = scorer
-            scorerA1.fit(self.train)
-            # Check if _fit_called is True after being fitted
-            assert scorerA1._fit_called
-            with pytest.raises(ValueError):
-                # series must be same width as series used for training
-                scorerA1.score(self.mts_test)
-            # case2: fit on MTS
-            scorerA2 = scorer
-            scorerA2.fit(self.mts_train)
-            # Check if _fit_called is True after being fitted
-            assert scorerA2._fit_called
-            with pytest.raises(ValueError):
-                # series must be same width as series used for training
-                scorerA2.score(self.test)
-
-            # caseB: fit with fit_from_prediction()
-            # case1: fit on UTS
-            scorerB1 = scorer
-            scorerB1.fit_from_prediction(self.train, self.modified_train)
-            # Check if _fit_called is True after being fitted
-            assert scorerB1._fit_called
-            with pytest.raises(ValueError):
-                # series must be same width as series used for training
-                scorerB1.score_from_prediction(self.mts_test, self.modified_mts_test)
-            # case2: fit on MTS
-            scorerB2 = scorer
-            scorerB2.fit_from_prediction(self.mts_train, self.modified_mts_train)
-            # Check if _fit_called is True after being fitted
-            assert scorerB2._fit_called
-            with pytest.raises(ValueError):
-                # series must be same width as series used for training
-                scorerB2.score_from_prediction(self.test, self.modified_test)
-
-    def test_Norm(self):
-
-        # component_wise must be bool
-        with pytest.raises(ValueError):
-            Norm(component_wise=1)
-        with pytest.raises(ValueError):
-            Norm(component_wise="string")
-        # if component_wise=False must always return a univariate anomaly score
-        scorer = Norm(component_wise=False)
-        assert scorer.score_from_prediction(self.test, self.modified_test).width == 1
->>>>>>> ab3d77a6
         assert (
             scorer.score_from_prediction(self.mts_test, self.modified_mts_test).width
             == 1
@@ -1025,33 +636,16 @@
         # if component_wise=True must always return the same width as the input
         scorer = Norm(component_wise=True)
         assert scorer.score_from_prediction(self.test, self.modified_test).width == 1
-<<<<<<< HEAD
-
-=======
->>>>>>> ab3d77a6
         assert (
             scorer.score_from_prediction(self.mts_test, self.modified_mts_test).width
             == self.mts_test.width
         )
 
         scorer = Norm(component_wise=True)
-<<<<<<< HEAD
-=======
-        # always expects a deterministic input
-        with pytest.raises(ValueError):
-            scorer.score_from_prediction(self.train, self.probabilistic)
-        with pytest.raises(ValueError):
-            scorer.score_from_prediction(self.probabilistic, self.train)
-
->>>>>>> ab3d77a6
         # univariate case (equivalent to abs diff)
         assert scorer.score_from_prediction(self.test, self.test + 1).sum(
             axis=0
         ).all_values().flatten()[0] == len(self.test)
-<<<<<<< HEAD
-
-=======
->>>>>>> ab3d77a6
         assert scorer.score_from_prediction(self.test + 1, self.test).sum(
             axis=0
         ).all_values().flatten()[0] == len(self.test)
@@ -1062,10 +656,6 @@
             scorer.score_from_prediction(self.mts_test, self.mts_test * 2)["0"]
             == self.mts_test["0"]
         )
-<<<<<<< HEAD
-
-=======
->>>>>>> ab3d77a6
         assert (
             scorer.score_from_prediction(self.mts_test, self.mts_test * 2)["1"]
             == self.mts_test["1"]
@@ -1076,10 +666,6 @@
             scorer.score_from_prediction(self.mts_test * 2, self.mts_test)["0"]
             == self.mts_test["0"]
         )
-<<<<<<< HEAD
-
-=======
->>>>>>> ab3d77a6
         assert (
             scorer.score_from_prediction(self.mts_test * 2, self.mts_test)["1"]
             == self.mts_test["1"]
@@ -1091,10 +677,6 @@
         assert scorer.score_from_prediction(self.test, self.test + 1).sum(
             axis=0
         ).all_values().flatten()[0] == len(self.test)
-<<<<<<< HEAD
-
-=======
->>>>>>> ab3d77a6
         assert scorer.score_from_prediction(self.test + 1, self.test).sum(
             axis=0
         ).all_values().flatten()[0] == len(self.test)
@@ -1102,7 +684,6 @@
         # multivariate case with component_wise set to False
         # norm(a - a + sqrt(2)) = 2 * len(a) with a being series of dim=2
         assert (
-<<<<<<< HEAD
             np.abs(
                 2 * len(self.mts_test)
                 - scorer.score_from_prediction(
@@ -1113,16 +694,6 @@
                 .flatten()[0]
             )
             < delta
-=======
-            abs(
-                scorer.score_from_prediction(self.mts_test, self.mts_test + np.sqrt(2))
-                .sum(axis=0)
-                .all_values()
-                .flatten()[0]
-                - 2 * len(self.mts_test)
-            )
-            < 1e-05
->>>>>>> ab3d77a6
         )
 
         assert not scorer.is_probabilistic
@@ -1131,21 +702,12 @@
 
         self.expects_deterministic_input(Difference)
 
-<<<<<<< HEAD
         scorer = Difference()
-=======
-        # always expects a deterministic input
-        with pytest.raises(ValueError):
-            scorer.score_from_prediction(self.train, self.probabilistic)
-        with pytest.raises(ValueError):
-            scorer.score_from_prediction(self.probabilistic, self.train)
->>>>>>> ab3d77a6
 
         # univariate case
         assert scorer.score_from_prediction(self.test, self.test + 1).sum(
             axis=0
         ).all_values().flatten()[0] == -len(self.test)
-<<<<<<< HEAD
 
         assert (
             scorer.score_from_prediction(self.test + 1, self.test)
@@ -1153,22 +715,12 @@
             .all_values()
             .flatten()[0]
         ) == len(self.test)
-=======
-        assert scorer.score_from_prediction(self.test + 1, self.test).sum(
-            axis=0
-        ).all_values().flatten()[0] == len(self.test)
->>>>>>> ab3d77a6
 
         # multivariate case
         # output of score() must be the same width as the width of the input
         assert (
             scorer.score_from_prediction(self.mts_test, self.mts_test).width
-<<<<<<< HEAD
         ) == self.mts_test.width
-=======
-            == self.mts_test.width
-        )
->>>>>>> ab3d77a6
 
         # a - 2a = - a
         assert (
@@ -1245,7 +797,6 @@
 
         # component_wise must be bool
         with pytest.raises(ValueError):
-<<<<<<< HEAD
             scorer(component_wise=1, **kwargs)
         with pytest.raises(ValueError):
             scorer(component_wise="string", **kwargs)
@@ -1254,21 +805,13 @@
 
         self.check_type_component_wise(scorer_to_test, **kwargs)
 
-=======
-            WassersteinScorer(component_wise=1)
-        with pytest.raises(ValueError):
-            WassersteinScorer(component_wise="string")
->>>>>>> ab3d77a6
         # if component_wise=False must always return a univariate anomaly score
         scorer = scorer_to_test(component_wise=False, **kwargs)
         scorer.fit(self.train)
         assert scorer.score(self.test).width == 1
         scorer.fit(self.mts_train)
         assert scorer.score(self.mts_test).width == 1
-<<<<<<< HEAD
-
-=======
->>>>>>> ab3d77a6
+
         # if component_wise=True must always return the same width as the input
         scorer = scorer_to_test(component_wise=True, **kwargs)
         scorer.fit(self.train)
@@ -1276,37 +819,11 @@
         scorer.fit(self.mts_train)
         assert scorer.score(self.mts_test).width == self.mts_test.width
 
-<<<<<<< HEAD
     def check_diff_series(self, scorer, **kwargs):
 
         # test _diff_series() directly: parameter must by "abs_diff" or "diff"
         with pytest.raises(ValueError):
             s_tmp = scorer(**kwargs)
-=======
-        # window parameter
-        # window must be int
-        with pytest.raises(ValueError):
-            WassersteinScorer(window=True)
-        with pytest.raises(ValueError):
-            WassersteinScorer(window="string")
-        # window must be non negative
-        with pytest.raises(ValueError):
-            WassersteinScorer(window=-1)
-        # window must be different from 0
-        with pytest.raises(ValueError):
-            WassersteinScorer(window=0)
-
-        # diff_fn paramter
-        # must be None, 'diff' or 'abs_diff'
-        with pytest.raises(ValueError):
-            WassersteinScorer(diff_fn="random")
-        with pytest.raises(ValueError):
-            WassersteinScorer(diff_fn=1)
-
-        # test _diff_series() directly
-        with pytest.raises(ValueError):
-            s_tmp = WassersteinScorer()
->>>>>>> ab3d77a6
             s_tmp.diff_fn = "random"
             s_tmp._diff_series(self.train, self.test)
 
@@ -1318,7 +835,6 @@
             np.testing.assert_warns(scorer.score(self.probabilistic))
 
         # always expects a deterministic input
-<<<<<<< HEAD
         np.testing.assert_warns(
             scorer.score_from_prediction(self.train, self.probabilistic)
         )
@@ -1333,24 +849,6 @@
         self.helper_window_parameter(WassersteinScorer)
         self.diff_fn_parameter(WassersteinScorer)
         self.expects_deterministic_input(WassersteinScorer)
-=======
-        with pytest.raises(ValueError):
-            scorer.score_from_prediction(self.train, self.probabilistic)
-        with pytest.raises(ValueError):
-            scorer.score_from_prediction(self.probabilistic, self.train)
-        with pytest.raises(ValueError):
-            scorer.score(self.probabilistic)
-
-        # window must be smaller than the input of score()
-        scorer = WassersteinScorer(window=101)
-        with pytest.raises(ValueError):
-            scorer.fit(self.train)  # len(self.train)=100
-
-        scorer = WassersteinScorer(window=80)
-        scorer.fit(self.train)
-        with pytest.raises(ValueError):
-            scorer.score(self.test[:50])  # len(self.test)=100
->>>>>>> ab3d77a6
 
         # test plotting (just call the functions)
         scorer = WassersteinScorer(window=2, window_agg=False)
@@ -1432,17 +930,10 @@
             anomalies_wasserstein, test_wasserstein, metric="AUC_PR"
         )
 
-<<<<<<< HEAD
         assert np.abs(0.80637 - auc_roc_w10) < delta
         assert np.abs(0.83390 - auc_pr_w10) < delta
         assert np.abs(0.77828 - auc_roc_w20) < delta
         assert np.abs(0.93934 - auc_pr_w20) < delta
-=======
-        assert abs(auc_roc_w10 - 0.80637) < 1e-05
-        assert abs(auc_pr_w10 - 0.83390) < 1e-05
-        assert abs(auc_roc_w20 - 0.77828) < 1e-05
-        assert abs(auc_pr_w20 - 0.93934) < 1e-05
->>>>>>> ab3d77a6
 
     def test_multivariate_componentwise_Wasserstein(self):
 
@@ -1515,7 +1006,6 @@
             anomalies_wasserstein_per_width, mts_test_wasserstein, metric="AUC_ROC"
         )
 
-<<<<<<< HEAD
         assert np.abs(0.94637 - auc_roc_cwfalse) < delta
         assert np.abs(0.98606 - auc_roc_cwtrue[0]) < delta
         assert np.abs(0.96722 - auc_roc_cwtrue[1]) < delta
@@ -1528,74 +1018,6 @@
         self.diff_fn_parameter(KMeansScorer)
         self.expects_deterministic_input(KMeansScorer)
         assert not KMeansScorer().is_probabilistic
-=======
-        assert abs(auc_roc_cwfalse - 0.94637) < 1e-05
-        assert abs(auc_roc_cwtrue[0] - 0.98606) < 1e-05
-        assert abs(auc_roc_cwtrue[1] - 0.96722) < 1e-05
-
-    def test_kmeansScorer(self):
-
-        # component_wise parameter
-        # component_wise must be bool
-        with pytest.raises(ValueError):
-            KMeansScorer(component_wise=1)
-        with pytest.raises(ValueError):
-            KMeansScorer(component_wise="string")
-        # if component_wise=False must always return a univariate anomaly score
-        scorer = KMeansScorer(component_wise=False)
-        scorer.fit(self.train)
-        assert scorer.score(self.test).width == 1
-        scorer.fit(self.mts_train)
-        assert scorer.score(self.mts_test).width == 1
-        # if component_wise=True must always return the same width as the input
-        scorer = KMeansScorer(component_wise=True)
-        scorer.fit(self.train)
-        assert scorer.score(self.test).width == 1
-        scorer.fit(self.mts_train)
-        assert scorer.score(self.mts_test).width == self.mts_test.width
-
-        # window parameter
-        # window must be int
-        with pytest.raises(ValueError):
-            KMeansScorer(window=True)
-        with pytest.raises(ValueError):
-            KMeansScorer(window="string")
-        # window must be non negative
-        with pytest.raises(ValueError):
-            KMeansScorer(window=-1)
-        # window must be different from 0
-        with pytest.raises(ValueError):
-            KMeansScorer(window=0)
-
-        # diff_fn paramter
-        # must be None, 'diff' or 'abs_diff'
-        with pytest.raises(ValueError):
-            KMeansScorer(diff_fn="random")
-        with pytest.raises(ValueError):
-            KMeansScorer(diff_fn=1)
-
-        scorer = KMeansScorer()
-
-        # always expects a deterministic input
-        with pytest.raises(ValueError):
-            scorer.score_from_prediction(self.train, self.probabilistic)
-        with pytest.raises(ValueError):
-            scorer.score_from_prediction(self.probabilistic, self.train)
-        with pytest.raises(ValueError):
-            scorer.score(self.probabilistic)
-
-        # window must be smaller than the input of score()
-        scorer = KMeansScorer(window=101)
-        with pytest.raises(ValueError):
-            scorer.fit(self.train)  # len(self.train)=100
-
-        scorer = KMeansScorer(window=80)
-        scorer.fit(self.train)
-        with pytest.raises(ValueError):
-            scorer.score(self.test[:50])  # len(self.test)=100
-
-        assert not scorer.is_probabilistic
->>>>>>> ab3d77a6
 
     def test_univariate_kmeans(self):
 
@@ -1746,17 +1168,10 @@
         )
         auc_pr_w2 = kmeans_scorer_w2.eval_metric(ts_anomalies, ts_test, metric="AUC_PR")
 
-<<<<<<< HEAD
         assert np.abs(0.41551 - auc_roc_w1) < delta
         assert np.abs(0.064761 - auc_pr_w1) < delta
         assert np.abs(0.957513 - auc_roc_w2) < delta
         assert np.abs(0.88584 - auc_pr_w2) < delta
-=======
-        assert abs(auc_roc_w1 - 0.41551) < 1e-05
-        assert abs(auc_pr_w1 - 0.064761) < 1e-05
-        assert abs(auc_roc_w2 - 0.957513) < 1e-05
-        assert abs(auc_pr_w2 - 0.88584) < 1e-05
->>>>>>> ab3d77a6
 
     def test_multivariate_componentwise_kmeans(self):
 
@@ -1830,7 +1245,6 @@
             anomalies_kmeans_per_width, mts_test_kmeans, metric="AUC_ROC"
         )
 
-<<<<<<< HEAD
         assert np.abs(1.0 - auc_roc_cwtrue[0]) < delta
         assert np.abs(0.97666 - auc_roc_cwtrue[1]) < delta
         # sklearn changed the centroid initialization in version 1.3.0
@@ -1850,20 +1264,6 @@
         assert not PyODScorer(model=KNN()).is_probabilistic
 
         # model parameter must be pyod.models type BaseDetector
-=======
-        assert abs(auc_roc_cwtrue[0] - 1.0) < 1e-05
-        assert abs(auc_roc_cwtrue[1] - 0.97666) < 1e-05
-        # sklearn changed the centroid initialization in version 1.3.0
-        # so the results are slightly different for older versions
-        if sklearn.__version__ < "1.3.0":
-            assert abs(auc_roc_cwfalse - 0.9851) < 1e-05
-        else:
-            assert abs(auc_roc_cwfalse - 0.99007) < 1e-05
-
-    def test_PyODScorer(self):
-
-        # model parameter must be pyod.models typy BaseDetector
->>>>>>> ab3d77a6
         with pytest.raises(ValueError):
             PyODScorer(model=MovingAverageFilter(window=10))
 
@@ -1908,33 +1308,10 @@
 
         scorer = PyODScorer(model=KNN())
 
-<<<<<<< HEAD
         # model parameter must be pyod.models type BaseDetector
         with pytest.raises(ValueError):
             PyODScorer(model=MovingAverageFilter(window=10))
 
-=======
-        # always expects a deterministic input
-        with pytest.raises(ValueError):
-            scorer.score_from_prediction(self.train, self.probabilistic)
-        with pytest.raises(ValueError):
-            scorer.score_from_prediction(self.probabilistic, self.train)
-        with pytest.raises(ValueError):
-            scorer.score(self.probabilistic)
-
-        # window must be smaller than the input of score()
-        scorer = PyODScorer(model=KNN(), window=101)
-        with pytest.raises(ValueError):
-            scorer.fit(self.train)  # len(self.train)=100
-
-        scorer = PyODScorer(model=KNN(), window=80)
-        scorer.fit(self.train)
-        with pytest.raises(ValueError):
-            scorer.score(self.test[:50])  # len(self.test)=100
-
-        assert not scorer.is_probabilistic
-
->>>>>>> ab3d77a6
     def test_univariate_PyODScorer(self):
 
         # univariate test
@@ -2088,17 +1465,10 @@
         auc_roc_w2 = pyod_scorer_w2.eval_metric(ts_anomalies, ts_test, metric="AUC_ROC")
         auc_pr_w2 = pyod_scorer_w2.eval_metric(ts_anomalies, ts_test, metric="AUC_PR")
 
-<<<<<<< HEAD
         assert np.abs(0.5 - auc_roc_w1) < delta
         assert np.abs(0.07 - auc_pr_w1) < delta
         assert np.abs(0.957513 - auc_roc_w2) < delta
         assert np.abs(0.88584 - auc_pr_w2) < delta
-=======
-        assert abs(auc_roc_w1 - 0.5) < 1e-05
-        assert abs(auc_pr_w1 - 0.07) < 1e-05
-        assert abs(auc_roc_w2 - 0.957513) < 1e-05
-        assert abs(auc_pr_w2 - 0.88584) < 1e-05
->>>>>>> ab3d77a6
 
     def test_multivariate_componentwise_PyODScorer(self):
 
@@ -2179,7 +1549,6 @@
             anomalies_pyod_per_width, mts_test_PyOD, metric="AUC_ROC"
         )
 
-<<<<<<< HEAD
         assert np.abs(0.990566 - auc_roc_cwfalse) < delta
         assert np.abs(1.0 - auc_roc_cwtrue[0]) < delta
         assert np.abs(0.98311 - auc_roc_cwtrue[1]) < delta
@@ -2191,143 +1560,20 @@
         deterministic_values,
         real_NLL_values,
     ):
-=======
-        assert abs(auc_roc_cwfalse - 0.990566) < 1e-05
-        assert abs(auc_roc_cwtrue[0] - 1.0) < 1e-05
-        assert abs(auc_roc_cwtrue[1] - 0.98311) < 1e-05
-
-    def test_NLLScorer(self):
-
-        for s in list_NLLScorer:
-            # expects for 'actual_series' a deterministic input and for 'pred_series' a probabilistic input
-            with pytest.raises(ValueError):
-                s.score_from_prediction(actual_series=self.test, pred_series=self.test)
-            with pytest.raises(ValueError):
-                s.score_from_prediction(
-                    actual_series=self.probabilistic, pred_series=self.train
-                )
-
-    def test_GaussianNLLScorer(self):
-
-        # window parameter
-        # window must be int
-        with pytest.raises(ValueError):
-            GaussianNLLScorer(window=True)
-        with pytest.raises(ValueError):
-            GaussianNLLScorer(window="string")
-        # window must be non negative
-        with pytest.raises(ValueError):
-            GaussianNLLScorer(window=-1)
-        # window must be different from 0
-        with pytest.raises(ValueError):
-            GaussianNLLScorer(window=0)
-
-        scorer = GaussianNLLScorer(window=101)
-        # window must be smaller than the input of score_from_prediction()
-        with pytest.raises(ValueError):
-            scorer.score_from_prediction(
-                actual_series=self.test, pred_series=self.probabilistic
-            )  # len(self.test)=100
-
-        np.random.seed(4)
-        scorer = GaussianNLLScorer()
-
-        # test 1 univariate (len=1 and window=1)
-        gaussian_samples_1 = np.random.normal(loc=0, scale=2, size=10000)
-        distribution_series = TimeSeries.from_values(
-            gaussian_samples_1.reshape(1, 1, -1)
-        )
-        actual_series = TimeSeries.from_values(np.array([3]))
-        value_test1 = (
-            scorer.score_from_prediction(actual_series, distribution_series)
-            .all_values()
-            .flatten()[0]
-        )
-
-        # check if value_test1 is the - log likelihood
-        assert abs(value_test1 + np.log(norm.pdf(3, loc=0, scale=2))) < 1e-01
->>>>>>> ab3d77a6
 
         NLLscorer_w1 = NLLscorer_to_test(window=1)
         NLLscorer_w2 = NLLscorer_to_test(window=2)
 
-<<<<<<< HEAD
         assert NLLscorer_w1.is_probabilistic
-=======
-        # check if value_test2 is the - log likelihood
-        assert abs(value_test2 + np.log(norm.pdf(-2, loc=0, scale=2))) < 1e-01
->>>>>>> ab3d77a6
 
         # create timeseries
         distribution_series = TimeSeries.from_values(
             distribution_arrays.reshape(2, 2, -1)
         )
-<<<<<<< HEAD
-=======
-        actual_series = TimeSeries.from_values(np.array([3, -2]))
-        value_window = scorer.score_from_prediction(actual_series, distribution_series)
-
-        # check length
-        assert len(value_window) == 2
-        # check width
-        assert value_window.width == 1
-
-        # check equal value_test1 and value_test2
-        assert value_window.all_values().flatten()[0] == value_test1
-        assert value_window.all_values().flatten()[1] == value_test2
-
-        scorer = GaussianNLLScorer(window=2)
-        # check avg of two values
-        assert (
-            scorer.score_from_prediction(actual_series, distribution_series)
-            .all_values()
-            .flatten()[0]
-            == (value_test1 + value_test2) / 2
-        )
-
-        # test window multivariate (n_samples=2, len=1, window=1)
-        scorer = GaussianNLLScorer(window=1)
-        distribution_series = TimeSeries.from_values(
-            np.array([gaussian_samples_1, gaussian_samples_2]).reshape(1, 2, -1)
-        )
-        actual_series = TimeSeries.from_values(np.array([3, -2]).reshape(1, -1))
-        value_multivariate = scorer.score_from_prediction(
-            actual_series, distribution_series
-        )
-
-        # check length
-        assert len(value_multivariate) == 1
-        # check width
-        assert value_multivariate.width == 2
-
-        # check equal value_test1 and value_test2
-        assert value_multivariate.all_values().flatten()[0] == value_test1
-        assert value_multivariate.all_values().flatten()[1] == value_test2
-
-        # test window multivariate (n_samples=2, len=2, window=1 and 2)
-        scorer_w1 = GaussianNLLScorer(window=1)
-        scorer_w2 = GaussianNLLScorer(window=2)
-
-        gaussian_samples_3 = np.random.normal(loc=0, scale=2, size=10000)
-        gaussian_samples_4 = np.random.normal(loc=0, scale=2, size=10000)
-
-        distribution_series = TimeSeries.from_values(
-            np.array(
-                [
-                    gaussian_samples_1,
-                    gaussian_samples_2,
-                    gaussian_samples_3,
-                    gaussian_samples_4,
-                ]
-            ).reshape(2, 2, -1)
-        )
-
->>>>>>> ab3d77a6
         actual_series = TimeSeries.from_values(
             np.array(deterministic_values).reshape(2, 2, -1)
         )
 
-<<<<<<< HEAD
         # compute the NLL values witn score_from_prediction for scorer with window=1 and 2
         # t -> timestamp, c -> component and w -> window used in scorer
         value_t1_c1_w1 = NLLscorer_w1.score_from_prediction(
@@ -2335,109 +1581,10 @@
         )
         value_t2_c1_w1 = NLLscorer_w1.score_from_prediction(
             actual_series[1]["0"], distribution_series[1]["0"]
-=======
-        score_w1 = scorer_w1.score_from_prediction(actual_series, distribution_series)
-        score_w2 = scorer_w2.score_from_prediction(actual_series, distribution_series)
-
-        # check length
-        assert len(score_w1) == 2
-        assert len(score_w2) == 1
-        # check width
-        assert score_w1.width == 2
-        assert score_w2.width == 2
-
-        # check values for window=1
-        assert (
-            abs(
-                score_w1.all_values().flatten()[0]
-                + np.log(norm.pdf(1.5, loc=0, scale=2))
-            )
-            < 1e-01
-        )
-        assert (
-            abs(
-                score_w1.all_values().flatten()[1]
-                + np.log(norm.pdf(2.1, loc=0, scale=2))
-            )
-            < 1e-01
-        )
-        assert (
-            abs(
-                score_w1.all_values().flatten()[2]
-                + np.log(norm.pdf(0.1, loc=0, scale=2))
-            )
-            < 1e-01
-        )
-        assert (
-            abs(
-                score_w1.all_values().flatten()[3]
-                + np.log(norm.pdf(0.001, loc=0, scale=2))
-            )
-            < 1e-01
-        )
-
-        # check values for window=2 (must be equal to the mean of the past 2 values)
-        assert (
-            abs(
-                score_w2.all_values().flatten()[0]
-                - (
-                    -np.log(norm.pdf(1.5, loc=0, scale=2))
-                    - np.log(norm.pdf(0.1, loc=0, scale=2))
-                )
-                / 2
-            )
-            < 1e-01
-        )
-        assert (
-            abs(
-                score_w2.all_values().flatten()[1]
-                - (
-                    -np.log(norm.pdf(2.1, loc=0, scale=2))
-                    - np.log(norm.pdf(0.001, loc=0, scale=2))
-                )
-                / 2
-            )
-            < 1e-01
-        )
-
-        assert scorer.is_probabilistic
-
-    def test_LaplaceNLLScorer(self):
-
-        # window parameter
-        # window must be int
-        with pytest.raises(ValueError):
-            LaplaceNLLScorer(window=True)
-        with pytest.raises(ValueError):
-            LaplaceNLLScorer(window="string")
-        # window must be non negative
-        with pytest.raises(ValueError):
-            LaplaceNLLScorer(window=-1)
-        # window must be different from 0
-        with pytest.raises(ValueError):
-            LaplaceNLLScorer(window=0)
-
-        scorer = LaplaceNLLScorer(window=101)
-        # window must be smaller than the input of score_from_prediction()
-        with pytest.raises(ValueError):
-            scorer.score_from_prediction(
-                actual_series=self.test, pred_series=self.probabilistic
-            )  # len(self.test)=100
-
-        np.random.seed(4)
-
-        scorer = LaplaceNLLScorer()
-
-        # test 1 univariate (len=1 and window=1)
-        laplace_samples_1 = np.random.laplace(loc=0, scale=2, size=1000)
-        distribution_series = TimeSeries.from_values(
-            laplace_samples_1.reshape(1, 1, -1)
->>>>>>> ab3d77a6
         )
         value_t1_2_c1_w1 = NLLscorer_w1.score_from_prediction(
             actual_series["0"], distribution_series["0"]
         )
-<<<<<<< HEAD
         value_t1_2_c1_w2 = NLLscorer_w2.score_from_prediction(
             actual_series["0"], distribution_series["0"]
         )
@@ -2458,378 +1605,6 @@
             real_NLL_values[::2],
             decimal=1,
         )
-=======
-
-        # check if value_test1 is the - log likelihood
-        assert abs(value_test1 + np.log(laplace.pdf(3, loc=0, scale=2))) < 1e-01
-
-        # test 2 univariate (len=1 and window=1)
-        laplace_samples_2 = np.random.laplace(loc=0, scale=2, size=1000)
-        distribution_series = TimeSeries.from_values(
-            laplace_samples_2.reshape(1, 1, -1)
-        )
-        actual_series = TimeSeries.from_values(np.array([-2]))
-        value_test2 = (
-            scorer.score_from_prediction(actual_series, distribution_series)
-            .all_values()
-            .flatten()[0]
-        )
-
-        # check if value_test2 is the - log likelihood
-        assert abs(value_test2 + np.log(laplace.pdf(-2, loc=0, scale=2))) < 1e-01
-
-        # test window univariate (len=2 and window=2)
-        distribution_series = TimeSeries.from_values(
-            np.array(
-                [laplace_samples_1.reshape(1, -1), laplace_samples_2.reshape(1, -1)]
-            )
-        )
-        actual_series = TimeSeries.from_values(np.array([3, -2]))
-        value_window = scorer.score_from_prediction(actual_series, distribution_series)
-
-        # check length
-        assert len(value_window) == 2
-        # check width
-        assert value_window.width == 1
-
-        # check equal value_test1 and value_test2
-        assert round(abs(value_window.all_values().flatten()[0] - value_test1), 7) == 0
-        assert round(abs(value_window.all_values().flatten()[1] - value_test2), 7) == 0
-
-        scorer = LaplaceNLLScorer(window=2)
-        # check avg of two values
-        assert (
-            scorer.score_from_prediction(actual_series, distribution_series)
-            .all_values()
-            .flatten()[0]
-            == (value_test1 + value_test2) / 2
-        )
-
-        # test window multivariate (n_samples=2, len=1, window=1)
-        scorer = LaplaceNLLScorer(window=1)
-        distribution_series = TimeSeries.from_values(
-            np.array([laplace_samples_1, laplace_samples_2]).reshape(1, 2, -1)
-        )
-        actual_series = TimeSeries.from_values(np.array([3, -2]).reshape(1, -1))
-        value_multivariate = scorer.score_from_prediction(
-            actual_series, distribution_series
-        )
-
-        # check length
-        assert len(value_multivariate) == 1
-        # check width
-        assert value_multivariate.width == 2
-
-        # check equal value_test1 and value_test2
-        assert (
-            round(abs(value_multivariate.all_values().flatten()[0] - value_test1), 7)
-            == 0
-        )
-        assert (
-            round(abs(value_multivariate.all_values().flatten()[1] - value_test2), 7)
-            == 0
-        )
-
-        # test window multivariate (n_samples=2, len=2, window=1 and 2)
-        scorer_w1 = LaplaceNLLScorer(window=1)
-        scorer_w2 = LaplaceNLLScorer(window=2)
-
-        laplace_samples_3 = np.random.laplace(loc=0, scale=2, size=1000)
-        laplace_samples_4 = np.random.laplace(loc=0, scale=2, size=1000)
-
-        distribution_series = TimeSeries.from_values(
-            np.array(
-                [
-                    laplace_samples_1,
-                    laplace_samples_2,
-                    laplace_samples_3,
-                    laplace_samples_4,
-                ]
-            ).reshape(2, 2, -1)
-        )
-
-        actual_series = TimeSeries.from_values(
-            np.array([1.5, 2, 0.1, 0.001]).reshape(2, -1)
-        )
-
-        score_w1 = scorer_w1.score_from_prediction(actual_series, distribution_series)
-        score_w2 = scorer_w2.score_from_prediction(actual_series, distribution_series)
-
-        # check length
-        assert len(score_w1) == 2
-        assert len(score_w2) == 1
-        # check width
-        assert score_w1.width == 2
-        assert score_w2.width == 2
-
-        # check values for window=1
-        assert (
-            abs(
-                score_w1.all_values().flatten()[0]
-                + np.log(laplace.pdf(1.5, loc=0, scale=2))
-            )
-            < 1e-01
-        )
-        assert (
-            abs(
-                score_w1.all_values().flatten()[1]
-                + np.log(laplace.pdf(2, loc=0, scale=2))
-            )
-            < 0.5
-        )
-        assert (
-            abs(
-                score_w1.all_values().flatten()[2]
-                + np.log(laplace.pdf(0.1, loc=0, scale=2))
-            )
-            < 1e-01
-        )
-        assert (
-            abs(
-                score_w1.all_values().flatten()[3]
-                + np.log(laplace.pdf(0.001, loc=0, scale=2))
-            )
-            < 1e-01
-        )
-
-        # check values for window=2 (must be equal to the mean of the past 2 values)
-        assert (
-            abs(
-                score_w2.all_values().flatten()[0]
-                - (
-                    -np.log(laplace.pdf(1.5, loc=0, scale=2))
-                    - np.log(laplace.pdf(0.1, loc=0, scale=2))
-                )
-                / 2
-            )
-            < 1e-01
-        )
-        assert (
-            abs(
-                score_w2.all_values().flatten()[1]
-                - (
-                    -np.log(laplace.pdf(2, loc=0, scale=2))
-                    - np.log(laplace.pdf(0.001, loc=0, scale=2))
-                )
-                / 2
-            )
-            < 0.5
-        )
-
-        assert scorer.is_probabilistic
-
-    def test_ExponentialNLLScorer(self):
-
-        # window parameter
-        # window must be int
-        with pytest.raises(ValueError):
-            ExponentialNLLScorer(window=True)
-        with pytest.raises(ValueError):
-            ExponentialNLLScorer(window="string")
-        # window must be non negative
-        with pytest.raises(ValueError):
-            ExponentialNLLScorer(window=-1)
-        # window must be different from 0
-        with pytest.raises(ValueError):
-            ExponentialNLLScorer(window=0)
-
-        scorer = ExponentialNLLScorer(window=101)
-        # window must be smaller than the input of score_from_prediction()
-        with pytest.raises(ValueError):
-            scorer.score_from_prediction(
-                actual_series=self.test, pred_series=self.probabilistic
-            )  # len(self.test)=100
-
-        np.random.seed(4)
-        scorer = ExponentialNLLScorer()
-
-        # test 1 univariate (len=1 and window=1)
-        exponential_samples_1 = np.random.exponential(scale=2.0, size=1000)
-        distribution_series = TimeSeries.from_values(
-            exponential_samples_1.reshape(1, 1, -1)
-        )
-        actual_series = TimeSeries.from_values(np.array([3]))
-        value_test1 = (
-            scorer.score_from_prediction(actual_series, distribution_series)
-            .all_values()
-            .flatten()[0]
-        )
-
-        # check if value_test1 is the - log likelihood
-        assert abs(value_test1 + np.log(expon.pdf(3, scale=2.0))) < 1e-01
-
-        # test 2 univariate (len=1 and window=1)
-        exponential_samples_2 = np.random.exponential(scale=2.0, size=1000)
-        distribution_series = TimeSeries.from_values(
-            exponential_samples_2.reshape(1, 1, -1)
-        )
-        actual_series = TimeSeries.from_values(np.array([10]))
-        value_test2 = (
-            scorer.score_from_prediction(actual_series, distribution_series)
-            .all_values()
-            .flatten()[0]
-        )
-
-        # check if value_test2 is the - log likelihood
-        assert abs(value_test2 + np.log(expon.pdf(10, scale=2))) < 1e-01
-
-        # test window univariate (len=2 and window=2)
-        distribution_series = TimeSeries.from_values(
-            np.array(
-                [
-                    exponential_samples_1.reshape(1, -1),
-                    exponential_samples_2.reshape(1, -1),
-                ]
-            )
-        )
-        actual_series = TimeSeries.from_values(np.array([3, 10]))
-        value_window = scorer.score_from_prediction(actual_series, distribution_series)
-
-        # check length
-        assert len(value_window) == 2
-        # check width
-        assert value_window.width == 1
-
-        # check equal value_test1 and value_test2
-        assert value_window.all_values().flatten()[0] == value_test1
-        assert value_window.all_values().flatten()[1] == value_test2
-
-        scorer = ExponentialNLLScorer(window=2)
-        # check avg of two values
-        assert (
-            scorer.score_from_prediction(actual_series, distribution_series)
-            .all_values()
-            .flatten()[0]
-            == (value_test1 + value_test2) / 2
-        )
-
-        # test window multivariate (n_samples=2, len=1, window=1)
-        scorer = ExponentialNLLScorer(window=1)
-        distribution_series = TimeSeries.from_values(
-            np.array([exponential_samples_1, exponential_samples_2]).reshape(1, 2, -1)
-        )
-        actual_series = TimeSeries.from_values(np.array([3, 10]).reshape(1, -1))
-        value_multivariate = scorer.score_from_prediction(
-            actual_series, distribution_series
-        )
-
-        # check length
-        assert len(value_multivariate) == 1
-        # check width
-        assert value_multivariate.width == 2
-
-        # check equal value_test1 and value_test2
-        assert value_multivariate.all_values().flatten()[0] == value_test1
-        assert value_multivariate.all_values().flatten()[1] == value_test2
-
-        # test window multivariate (n_samples=2, len=2, window=1 and 2)
-        scorer_w1 = ExponentialNLLScorer(window=1)
-        scorer_w2 = ExponentialNLLScorer(window=2)
-
-        exponential_samples_3 = np.random.exponential(scale=2, size=1000)
-        exponential_samples_4 = np.random.exponential(scale=2, size=1000)
-
-        distribution_series = TimeSeries.from_values(
-            np.array(
-                [
-                    exponential_samples_1,
-                    exponential_samples_2,
-                    exponential_samples_3,
-                    exponential_samples_4,
-                ]
-            ).reshape(2, 2, -1)
-        )
-
-        actual_series = TimeSeries.from_values(
-            np.array([1.5, 2, 0.1, 0.001]).reshape(2, -1)
-        )
-
-        score_w1 = scorer_w1.score_from_prediction(actual_series, distribution_series)
-        score_w2 = scorer_w2.score_from_prediction(actual_series, distribution_series)
-
-        # check length
-        assert len(score_w1) == 2
-        assert len(score_w2) == 1
-        # check width
-        assert score_w1.width == 2
-        assert score_w2.width == 2
-
-        # check values for window=1
-        assert (
-            abs(score_w1.all_values().flatten()[0] + np.log(expon.pdf(1.5, scale=2)))
-            < 1e-01
-        )
-        assert (
-            abs(score_w1.all_values().flatten()[1] + np.log(expon.pdf(2, scale=2)))
-            < 1e-01
-        )
-        assert (
-            abs(score_w1.all_values().flatten()[2] + np.log(expon.pdf(0.1, scale=2)))
-            < 1e-01
-        )
-        assert (
-            abs(score_w1.all_values().flatten()[3] + np.log(expon.pdf(0.001, scale=2)))
-            < 1e-01
-        )
-
-        # check values for window=2 (must be equal to the mean of the past 2 values)
-        assert (
-            abs(
-                score_w2.all_values().flatten()[0]
-                - (-np.log(expon.pdf(1.5, scale=2)) - np.log(expon.pdf(0.1, scale=2)))
-                / 2
-            )
-            < 1e-01
-        )
-        assert (
-            abs(
-                score_w2.all_values().flatten()[1]
-                - (-np.log(expon.pdf(2, scale=2)) - np.log(expon.pdf(0.001, scale=2)))
-                / 2
-            )
-            < 1e-01
-        )
-
-        assert scorer.is_probabilistic
-
-    def test_GammaNLLScorer(self):
-
-        # window parameter
-        # window must be int
-        with pytest.raises(ValueError):
-            GammaNLLScorer(window=True)
-        with pytest.raises(ValueError):
-            GammaNLLScorer(window="string")
-        # window must be non negative
-        with pytest.raises(ValueError):
-            GammaNLLScorer(window=-1)
-        # window must be different from 0
-        with pytest.raises(ValueError):
-            GammaNLLScorer(window=0)
-
-        scorer = GammaNLLScorer(window=101)
-        # window must be smaller than the input of score_from_prediction()
-        with pytest.raises(ValueError):
-            scorer.score_from_prediction(
-                actual_series=self.test, pred_series=self.probabilistic
-            )  # len(self.test)=100
-
-        np.random.seed(4)
-        scorer = GammaNLLScorer()
-
-        # test 1 univariate (len=1 and window=1)
-        gamma_samples_1 = np.random.gamma(shape=2, scale=2, size=10000)
-        distribution_series = TimeSeries.from_values(gamma_samples_1.reshape(1, 1, -1))
-        actual_series = TimeSeries.from_values(np.array([3]))
-        value_test1 = (
-            scorer.score_from_prediction(actual_series, distribution_series)
-            .all_values()
-            .flatten()[0]
-        )
-
-        # check if value_test1 is the - log likelihood
-        assert abs(value_test1 + np.log(gamma.pdf(3, 2, scale=2))) < 1e-01
->>>>>>> ab3d77a6
 
         # check if result is equal to avg of two values when window is equal to 2
         assert (
@@ -2837,221 +1612,16 @@
             == value_t1_2_c1_w1.mean(axis=0).all_values().reshape(-1)[0]
         )
 
-<<<<<<< HEAD
         # multivariate case
         # compute the NLL values witn score_from_prediction for scorer with window=1 and window=2
         value_t1_2_c1_2_w1 = NLLscorer_w1.score_from_prediction(
             actual_series, distribution_series
         )
         value_t1_2_c1_2_w2 = NLLscorer_w2.score_from_prediction(
-=======
-        # check if value_test2 is the - log likelihood
-        assert abs(value_test2 + np.log(gamma.pdf(10, 2, scale=2))) < 1e-01
-
-        # test window univariate (len=2 and window=2)
-        distribution_series = TimeSeries.from_values(
-            np.array([gamma_samples_1.reshape(1, -1), gamma_samples_2.reshape(1, -1)])
-        )
-        actual_series = TimeSeries.from_values(np.array([3, 10]))
-        value_window = scorer.score_from_prediction(actual_series, distribution_series)
+            actual_series, distribution_series
+        )
 
         # check length
-        assert len(value_window) == 2
-        # check width
-        assert value_window.width == 1
-
-        # check equal value_test1 and value_test2
-        assert value_window.all_values().flatten()[0] == value_test1
-        assert value_window.all_values().flatten()[1] == value_test2
-
-        scorer = GammaNLLScorer(window=2)
-        # check avg of two values
-        assert (
-            scorer.score_from_prediction(actual_series, distribution_series)
-            .all_values()
-            .flatten()[0]
-            == (value_test1 + value_test2) / 2
-        )
-
-        # test window multivariate (n_samples=2, len=1, window=1)
-        scorer = GammaNLLScorer(window=1)
-        distribution_series = TimeSeries.from_values(
-            np.array([gamma_samples_1, gamma_samples_2]).reshape(1, 2, -1)
-        )
-        actual_series = TimeSeries.from_values(np.array([3, 10]).reshape(1, -1))
-        value_multivariate = scorer.score_from_prediction(
-            actual_series, distribution_series
-        )
-
-        # check length
-        assert len(value_multivariate) == 1
-        # check width
-        assert value_multivariate.width == 2
-
-        # check equal value_test1 and value_test2
-        assert value_multivariate.all_values().flatten()[0] == value_test1
-        assert value_multivariate.all_values().flatten()[1] == value_test2
-
-        # test window multivariate (n_samples=2, len=2, window=1 and 2)
-        scorer_w1 = GammaNLLScorer(window=1)
-        scorer_w2 = GammaNLLScorer(window=2)
-
-        gamma_samples_3 = np.random.gamma(2, scale=2, size=10000)
-        gamma_samples_4 = np.random.gamma(2, scale=2, size=10000)
-
-        distribution_series = TimeSeries.from_values(
-            np.array(
-                [gamma_samples_1, gamma_samples_2, gamma_samples_3, gamma_samples_4]
-            ).reshape(2, 2, -1)
-        )
-
-        actual_series = TimeSeries.from_values(
-            np.array([1.5, 2, 0.5, 0.9]).reshape(2, -1)
-        )
-
-        score_w1 = scorer_w1.score_from_prediction(actual_series, distribution_series)
-        score_w2 = scorer_w2.score_from_prediction(actual_series, distribution_series)
-
-        # check length
-        assert len(score_w1) == 2
-        assert len(score_w2) == 1
-        # check width
-        assert score_w1.width == 2
-        assert score_w2.width == 2
-
-        # check values for window=1
-        assert (
-            abs(score_w1.all_values().flatten()[0] + np.log(gamma.pdf(1.5, 2, scale=2)))
-            < 1e-01
-        )
-        assert (
-            abs(score_w1.all_values().flatten()[1] + np.log(gamma.pdf(2, 2, scale=2)))
-            < 1e-01
-        )
-        assert (
-            abs(score_w1.all_values().flatten()[2] + np.log(gamma.pdf(0.5, 2, scale=2)))
-            < 1e-01
-        )
-        assert (
-            abs(score_w1.all_values().flatten()[3] + np.log(gamma.pdf(0.9, 2, scale=2)))
-            < 1e-01
-        )
-
-        # check values for window=2 (must be equal to the mean of the past 2 values)
-        assert (
-            abs(
-                score_w2.all_values().flatten()[0]
-                - (
-                    -np.log(gamma.pdf(1.5, 2, scale=2))
-                    - np.log(gamma.pdf(0.5, 2, scale=2))
-                )
-                / 2
-            )
-            < 1e-01
-        )
-        assert (
-            abs(
-                score_w2.all_values().flatten()[1]
-                - (
-                    -np.log(gamma.pdf(2, 2, scale=2))
-                    - np.log(gamma.pdf(0.9, 2, scale=2))
-                )
-                / 2
-            )
-            < 1e-01
-        )
-
-        assert scorer.is_probabilistic
-
-    def test_CauchyNLLScorer(self):
-
-        # window parameter
-        # window must be int
-        with pytest.raises(ValueError):
-            CauchyNLLScorer(window=True)
-        with pytest.raises(ValueError):
-            CauchyNLLScorer(window="string")
-        # window must be non negative
-        with pytest.raises(ValueError):
-            CauchyNLLScorer(window=-1)
-        # window must be different from 0
-        with pytest.raises(ValueError):
-            CauchyNLLScorer(window=0)
-
-        scorer = CauchyNLLScorer(window=101)
-        # window must be smaller than the input of score_from_prediction()
-        with pytest.raises(ValueError):
-            scorer.score_from_prediction(
-                actual_series=self.test, pred_series=self.probabilistic
-            )  # len(self.test)=100
-
-        np.random.seed(4)
-        scorer = CauchyNLLScorer()
-
-        # test 1 univariate (len=1 and window=1)
-        cauchy_samples_1 = np.random.standard_cauchy(size=10000)
-        distribution_series = TimeSeries.from_values(cauchy_samples_1.reshape(1, 1, -1))
-        actual_series = TimeSeries.from_values(np.array([3]))
-        value_test1 = (
-            scorer.score_from_prediction(actual_series, distribution_series)
-            .all_values()
-            .flatten()[0]
-        )
-
-        # check if value_test1 is the - log likelihood
-        assert abs(value_test1 + np.log(cauchy.pdf(3))) < 1e-01
-
-        # test 2 univariate (len=1 and window=1)
-        cauchy_samples_2 = np.random.standard_cauchy(size=10000)
-        distribution_series = TimeSeries.from_values(cauchy_samples_2.reshape(1, 1, -1))
-        actual_series = TimeSeries.from_values(np.array([-2]))
-        value_test2 = (
-            scorer.score_from_prediction(actual_series, distribution_series)
-            .all_values()
-            .flatten()[0]
-        )
-
-        # check if value_test2 is the - log likelihood
-        assert abs(value_test2 + np.log(cauchy.pdf(-2))) < 1e-01
-
-        # test window univariate (len=2 and window=2)
-        distribution_series = TimeSeries.from_values(
-            np.array([cauchy_samples_1.reshape(1, -1), cauchy_samples_2.reshape(1, -1)])
-        )
-        actual_series = TimeSeries.from_values(np.array([3, -2]))
-        value_window = scorer.score_from_prediction(actual_series, distribution_series)
-
-        # check length
-        assert len(value_window) == 2
-        # check width
-        assert value_window.width == 1
-
-        # check equal value_test1 and value_test2
-        assert value_window.all_values().flatten()[0] == value_test1
-        assert value_window.all_values().flatten()[1] == value_test2
-
-        scorer = CauchyNLLScorer(window=2)
-        # check avg of two values
-        assert (
-            scorer.score_from_prediction(actual_series, distribution_series)
-            .all_values()
-            .flatten()[0]
-            == (value_test1 + value_test2) / 2
-        )
-
-        # test window multivariate (n_samples=2, len=1, window=1)
-        scorer = CauchyNLLScorer(window=1)
-        distribution_series = TimeSeries.from_values(
-            np.array([cauchy_samples_1, cauchy_samples_2]).reshape(1, 2, -1)
-        )
-        actual_series = TimeSeries.from_values(np.array([3, -2]).reshape(1, -1))
-        value_multivariate = scorer.score_from_prediction(
->>>>>>> ab3d77a6
-            actual_series, distribution_series
-        )
-
-        # check length
-<<<<<<< HEAD
         assert len(value_t1_2_c1_2_w1) == 2
         assert len(value_t1_2_c1_2_w2) == 1
         # check width
@@ -3070,94 +1640,11 @@
         assert value_t1_2_c1_w2.all_values().reshape(-1) == value_t1_2_c1_w1.mean(
             axis=0
         ).all_values().reshape(-1)
-=======
-        assert len(value_multivariate) == 1
-        # check width
-        assert value_multivariate.width == 2
-
-        # check equal value_test1 and value_test2
-        assert value_multivariate.all_values().flatten()[0] == value_test1
-        assert value_multivariate.all_values().flatten()[1] == value_test2
-
-        # test window multivariate (n_samples=2, len=2, window=1 and 2)
-        scorer_w1 = CauchyNLLScorer(window=1)
-        scorer_w2 = CauchyNLLScorer(window=2)
-
-        cauchy_samples_3 = np.random.standard_cauchy(size=10000)
-        cauchy_samples_4 = np.random.standard_cauchy(size=10000)
-
-        distribution_series = TimeSeries.from_values(
-            np.array(
-                [cauchy_samples_1, cauchy_samples_2, cauchy_samples_3, cauchy_samples_4]
-            ).reshape(2, 2, -1)
-        )
-
-        actual_series = TimeSeries.from_values(
-            np.array([1.5, 2, 0.5, 0.9]).reshape(2, -1)
-        )
-
-        score_w1 = scorer_w1.score_from_prediction(actual_series, distribution_series)
-        score_w2 = scorer_w2.score_from_prediction(actual_series, distribution_series)
-
-        # check length
-        assert len(score_w1) == 2
-        assert len(score_w2) == 1
-        # check width
-        assert score_w1.width == 2
-        assert score_w2.width == 2
-
-        # check values for window=1
-        assert abs(score_w1.all_values().flatten()[0] + np.log(cauchy.pdf(1.5))) < 1e-01
-        assert abs(score_w1.all_values().flatten()[1] + np.log(cauchy.pdf(2))) < 1e-01
-        assert abs(score_w1.all_values().flatten()[2] + np.log(cauchy.pdf(0.5))) < 1e-01
-        assert abs(score_w1.all_values().flatten()[3] + np.log(cauchy.pdf(0.9))) < 1e-01
-
-        # check values for window=2 (must be equal to the mean of the past 2 values)
-        assert (
-            abs(
-                score_w2.all_values().flatten()[0]
-                - (-np.log(cauchy.pdf(1.5)) - np.log(cauchy.pdf(0.5))) / 2
-            )
-            < 1e-01
-        )
-        assert (
-            abs(
-                score_w2.all_values().flatten()[1]
-                - (-np.log(cauchy.pdf(2)) - np.log(cauchy.pdf(0.9))) / 2
-            )
-            < 1e-01
-        )
-
-        assert scorer.is_probabilistic
-
-    def test_PoissonNLLScorer(self):
-
-        # window parameter
-        # window must be int
-        with pytest.raises(ValueError):
-            PoissonNLLScorer(window=True)
-        with pytest.raises(ValueError):
-            PoissonNLLScorer(window="string")
-        # window must be non negative
-        with pytest.raises(ValueError):
-            PoissonNLLScorer(window=-1)
-        # window must be different from 0
-        with pytest.raises(ValueError):
-            PoissonNLLScorer(window=0)
-
-        scorer = PoissonNLLScorer(window=101)
-        # window must be smaller than the input of score_from_prediction()
-        with pytest.raises(ValueError):
-            scorer.score_from_prediction(
-                actual_series=self.test, pred_series=self.probabilistic
-            )  # len(self.test)=100
->>>>>>> ab3d77a6
 
     @pytest.mark.parametrize("config", list_NLLScorer)
     def test_nll_scorer(self, config):
         np.random.seed(4)
 
-<<<<<<< HEAD
         (
             scorer_cls,
             values,
@@ -3195,52 +1682,6 @@
 
         scorer_T.fit(ts_train)
         scorer_F.fit(ts_train)
-=======
-        # check if value_test1 is the - log likelihood
-        assert abs(value_test1 + np.log(poisson.pmf(3, mu=1))) < 1e-02
-
-        # test 2 univariate (len=1 and window=1)
-        poisson_samples_2 = np.random.poisson(size=10000, lam=1)
-        distribution_series = TimeSeries.from_values(
-            poisson_samples_2.reshape(1, 1, -1)
-        )
-        actual_series = TimeSeries.from_values(np.array([10]))
-        value_test2 = (
-            scorer.score_from_prediction(actual_series, distribution_series)
-            .all_values()
-            .flatten()[0]
-        )
-
-        # check if value_test2 is the - log likelihood
-        assert abs(value_test2 + np.log(poisson.pmf(10, mu=1))) < 1e-01
-
-        # test window univariate (len=2 and window=2)
-        distribution_series = TimeSeries.from_values(
-            np.array(
-                [poisson_samples_1.reshape(1, -1), poisson_samples_2.reshape(1, -1)]
-            )
-        )
-        actual_series = TimeSeries.from_values(np.array([3, 10]))
-        value_window = scorer.score_from_prediction(actual_series, distribution_series)
-
-        # check length
-        assert len(value_window) == 2
-        # check width
-        assert value_window.width == 1
-
-        # check equal value_test1 and value_test2
-        assert value_window.all_values().flatten()[0] == value_test1
-        assert value_window.all_values().flatten()[1] == value_test2
-
-        scorer = PoissonNLLScorer(window=2)
-        # check avg of two values
-        assert (
-            scorer.score_from_prediction(actual_series, distribution_series)
-            .all_values()
-            .flatten()[0]
-            == (value_test1 + value_test2) / 2
-        )
->>>>>>> ab3d77a6
 
         auc_roc_T = scorer_T.eval_metric(
             actual_anomalies=self.anomalies, series=ts_test
@@ -3249,22 +1690,7 @@
             actual_anomalies=self.anomalies, series=ts_test
         )
 
-<<<<<<< HEAD
         assert auc_roc_T == auc_roc_F
-=======
-        # check length
-        assert len(value_multivariate) == 1
-        # check width
-        assert value_multivariate.width == 2
-
-        # check equal value_test1 and value_test2
-        assert value_multivariate.all_values().flatten()[0] == value_test1
-        assert value_multivariate.all_values().flatten()[1] == value_test2
-
-        # test window multivariate (n_samples=2, len=2, window=1 and 2)
-        scorer_w1 = PoissonNLLScorer(window=1)
-        scorer_w2 = PoissonNLLScorer(window=2)
->>>>>>> ab3d77a6
 
     @pytest.mark.parametrize(
         "window,model,series",
@@ -3294,7 +1720,6 @@
         # same length
         assert len(score_T) == len(score_F)
 
-<<<<<<< HEAD
         # same width
         assert score_T.width == score_F.width
 
@@ -3305,48 +1730,4 @@
         assert score_T.time_index[-1] == score_F.time_index[-1]
 
         # same last value (by definition)
-        assert score_T[-1] == score_F[-1]
-=======
-        # check length
-        assert len(score_w1) == 2
-        assert len(score_w2) == 1
-        # check width
-        assert score_w1.width == 2
-        assert score_w2.width == 2
-
-        # check values for window=1
-        assert (
-            abs(score_w1.all_values().flatten()[0] + np.log(poisson.pmf(1, mu=1)))
-            < 1e-01
-        )
-        assert (
-            abs(score_w1.all_values().flatten()[1] + np.log(poisson.pmf(2, mu=1)))
-            < 1e-01
-        )
-        assert (
-            abs(score_w1.all_values().flatten()[2] + np.log(poisson.pmf(3, mu=1)))
-            < 1e-01
-        )
-        assert (
-            abs(score_w1.all_values().flatten()[3] + np.log(poisson.pmf(4, mu=1)))
-            < 1e-01
-        )
-
-        # check values for window=2 (must be equal to the mean of the past 2 values)
-        assert (
-            abs(
-                score_w2.all_values().flatten()[0]
-                - (-np.log(poisson.pmf(1, mu=1)) - np.log(poisson.pmf(3, mu=1))) / 2
-            )
-            < 1e-01
-        )
-        assert (
-            abs(
-                score_w2.all_values().flatten()[1]
-                - (-np.log(poisson.pmf(2, mu=1)) - np.log(poisson.pmf(4, mu=1))) / 2
-            )
-            < 1e-01
-        )
-
-        assert scorer.is_probabilistic
->>>>>>> ab3d77a6
+        assert score_T[-1] == score_F[-1]