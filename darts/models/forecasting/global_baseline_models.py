"""
Global Baseline Models (Naive)
------------------------------

A collection of simple benchmark models working with univariate, multivariate, single, and multiple series.

- :class:`GlobalNaiveAggregate`
- :class:`GlobalNaiveDrift`
- :class:`GlobalNaiveSeasonal`
"""

from abc import ABC, abstractmethod
from typing import Callable, Optional, Sequence, Tuple, Union

import torch

from darts import TimeSeries
from darts.logging import get_logger, raise_log
from darts.models.forecasting.pl_forecasting_module import (
    PLMixedCovariatesModule,
    io_processor,
)
from darts.models.forecasting.torch_forecasting_model import (
    MixedCovariatesTorchModel,
    TorchForecastingModel,
)
from darts.utils.data.sequential_dataset import MixedCovariatesSequentialDataset
from darts.utils.data.training_dataset import MixedCovariatesTrainingDataset

MixedCovariatesTrainTensorType = Tuple[
    torch.Tensor, torch.Tensor, torch.Tensor, torch.Tensor, torch.Tensor, torch.Tensor
]


logger = get_logger(__name__)


def _extract_targets(batch: Tuple[torch.Tensor], n_targets: int):
    """Extracts and returns the target components from an input batch

    Parameters
    ----------
    batch
        The input batch tuple for the forward method. Has elements `(x_past, x_future, x_static)`.
    n_targets
        The number of target components to extract.
    """
    return batch[0][:, :, :n_targets]


def _repeat_along_output_chunk(x: torch.Tensor, ocl: int) -> torch.Tensor:
    """Expands a tensor `x` of shape (batch size, n components) to a tensor of shape
    (batch size, `ocl`, n target components, 1 (n samples)), by repeating the values
    along the `output_chunk_length` axis.

    Parameters
    ----------
    x
        An input tensor of shape (batch size, n target components)
    ocl
        The output_chunk_length.
    """
    return x.view(-1, 1, x[0].shape[-1], 1).expand(-1, ocl, -1, -1)


class _GlobalNaiveModule(PLMixedCovariatesModule, ABC):
    def __init__(self, *args, **kwargs):
        """Pytorch module for implementing naive models.

        Implement your own naive module by subclassing from `_GlobalNaiveModule`, and implement the
        logic for prediction in the private `_forward` method.
        """
        super().__init__(*args, **kwargs)

    @io_processor
    def forward(
        self, x_in: Tuple[torch.Tensor, Optional[torch.Tensor], Optional[torch.Tensor]]
    ) -> torch.Tensor:
        """Naive model forward pass.

        Parameters
        ----------
        x_in
            comes as tuple `(x_past, x_future, x_static)` where `x_past` is the input/past chunk and `x_future`
            is the output/future chunk. Input dimensions are `(batch_size, time_steps, components)`

        Returns
        -------
        torch.Tensor
            The output Tensor of shape `(batch_size, output_chunk_length, output_dim, nr_params)`
        """
        return self._forward(x_in)

    @abstractmethod
    def _forward(self, x_in) -> torch.Tensor:
        """Private method to implement the forward method in the subclasses."""
        pass


class _GlobalNaiveModel(MixedCovariatesTorchModel, ABC):
    def __init__(
        self,
        input_chunk_length: int,
        output_chunk_length: int,
        output_chunk_shift: int = 0,
        use_static_covariates: bool = True,
        **kwargs,
    ):
        """Base class for global naive models. The naive models inherit from `MixedCovariatesTorchModel` giving access
        to past, future, and static covariates in the model `forward()` method. This allows to create custom models
        naive models which can make use of the covariates. The built-in naive models will not use this information.

        The naive models do not have to be trained before generating predictions.

        To add a new naive model:
        - subclass from `_GlobalNaiveModel` with implementation of private method `_create_model` that creates an
            object of:
        - subclass from `_GlobalNaiveModule` with implemention of private method `_forward`

        .. note::
            - Model checkpointing with `save_checkpoints=True`, and checkpoint loading with `load_from_checkpoint()`
              and `load_weights_from_checkpoint()` are not supported for global naive models.

        Parameters
        ----------
        input_chunk_length
            The length of the input sequence fed to the model.
        output_chunk_length
            The length of the emitted forecast and output sequence fed to the model.
        output_chunk_shift
            Optionally, the number of steps to shift the start of the output chunk into the future (relative to the
            input chunk end). This will create a gap between the input and output. If the model supports
            `future_covariates`, the future values are extracted from the shifted output chunk. Predictions will start
            `output_chunk_shift` steps after the end of the target `series`. If `output_chunk_shift` is set, the model
            cannot generate autoregressive predictions (`n > output_chunk_length`).
        use_static_covariates
            Whether the model should use static covariate information in case the input `series` passed to ``fit()``
            contain static covariates. If ``True``, and static covariates are available at fitting time, will enforce
            that all target `series` have the same static covariate dimensionality in ``fit()`` and ``predict()``.
        **kwargs
            Optional arguments to initialize the pytorch_lightning.Module, pytorch_lightning.Trainer, and
            Darts' :class:`TorchForecastingModel`.
            Since naive models are not trained, the following parameters will have no effect:
            `loss_fn`, `likelihood`, `optimizer_cls`, `optimizer_kwargs`, `lr_scheduler_cls`, `lr_scheduler_kwargs`,
            `n_epochs`, `save_checkpoints`, and some of `pl_trainer_kwargs`.
        """
        super().__init__(**self._extract_torch_model_params(**self.model_params))

        # extract pytorch lightning module kwargs
        self.pl_module_params = self._extract_pl_module_params(**self.model_params)

        self._considers_static_covariates = use_static_covariates

    def fit(
        self,
        series: Union[TimeSeries, Sequence[TimeSeries]],
        past_covariates: Optional[Union[TimeSeries, Sequence[TimeSeries]]] = None,
        future_covariates: Optional[Union[TimeSeries, Sequence[TimeSeries]]] = None,
        *args,
        **kwargs,
    ) -> TorchForecastingModel:
        """Fit/train the model on a (or potentially multiple) series.
        This method is only implemented for naive baseline models to provide a unified fit/predict API with other
        forecasting models.

        The model is not really trained on the input, but `fit()` is used to setup the model based on the input series.
        Also, it stores the training `series` in case only a single `TimeSeries` was passed. This allows to call
        `predict()` without having to pass the single `series`.

        Parameters
        ----------
        series
            A series or sequence of series serving as target (i.e. what the model will be trained to forecast)
        past_covariates
            Optionally, a series or sequence of series specifying past-observed covariates
        future_covariates
            Optionally, a series or sequence of series specifying future-known covariates
        **kwargs
            Optionally, some keyword arguments.

        Returns
        -------
        self
            Fitted model.
        """
        return super().fit(series, past_covariates, future_covariates, *args, **kwargs)

    @staticmethod
    def load_from_checkpoint(
        model_name: str,
        work_dir: str = None,
        file_name: str = None,
        best: bool = True,
        **kwargs,
    ) -> "TorchForecastingModel":
        raise_log(
            NotImplementedError(
                "GlobalNaiveModels do not support loading from checkpoint since they are never trained."
            ),
            logger=logger,
        )

    def load_weights_from_checkpoint(
        self,
        model_name: str = None,
        work_dir: str = None,
        file_name: str = None,
        best: bool = True,
        strict: bool = True,
        load_encoders: bool = True,
        skip_checks: bool = False,
        **kwargs,
    ):
        raise_log(
            NotImplementedError(
                "GlobalNaiveModels do not support weights loading since they do not have any weights/parameters."
            ),
            logger=logger,
        )

    @abstractmethod
    def _create_model(
        self, train_sample: MixedCovariatesTrainTensorType
    ) -> _GlobalNaiveModule:
        pass

    def _verify_predict_sample(self, predict_sample: Tuple):
        # naive models do not have to be trained, predict sample does not
        # have to match the training sample
        pass

<<<<<<< HEAD
    @property
    def min_train_series_length(self) -> int:
        return self.input_chunk_length

    @property
    def supports_likelihood_parameter_prediction(self) -> bool:
        return False

    @property
    def _is_probabilistic(self) -> bool:
=======
    def supports_likelihood_parameter_prediction(self) -> bool:
        return False

    def supports_probabilistic_prediction(self) -> bool:
>>>>>>> 6f13a2f1
        return False

    @property
    def supports_static_covariates(self) -> bool:
        return True

    @property
    def supports_multivariate(self) -> bool:
        return True

    @property
    def _requires_training(self) -> bool:
        # naive models do not have to be trained.
        return False

    def _build_train_dataset(
        self,
        target: Sequence[TimeSeries],
        past_covariates: Optional[Sequence[TimeSeries]],
        future_covariates: Optional[Sequence[TimeSeries]],
        max_samples_per_ts: Optional[int],
    ) -> MixedCovariatesTrainingDataset:
        return MixedCovariatesSequentialDataset(
            target_series=target,
            past_covariates=past_covariates,
            future_covariates=future_covariates,
            input_chunk_length=self.input_chunk_length,
            output_chunk_length=0,
            output_chunk_shift=self.output_chunk_shift,
            max_samples_per_ts=max_samples_per_ts,
            use_static_covariates=self.uses_static_covariates,
        )


class _NoCovariatesMixin:
    @property
    def supports_static_covariates(self) -> bool:
        return False

    @property
    def supports_future_covariates(self) -> bool:
        return False

    @property
    def supports_past_covariates(self) -> bool:
        return False


class _GlobalNaiveAggregateModule(_GlobalNaiveModule):
    def __init__(
        self, agg_fn: Callable[[torch.Tensor, int], torch.Tensor], *args, **kwargs
    ):
        super().__init__(*args, **kwargs)
        self.agg_fn = agg_fn

    def _forward(self, x_in) -> torch.Tensor:
        y_target = _extract_targets(x_in, self.n_targets)
        aggregate = self.agg_fn(y_target, dim=1)
        return _repeat_along_output_chunk(aggregate, self.output_chunk_length)


class GlobalNaiveAggregate(_NoCovariatesMixin, _GlobalNaiveModel):
    def __init__(
        self,
        input_chunk_length: int,
        output_chunk_length: int,
        output_chunk_shift: int = 0,
        agg_fn: Union[str, Callable[[torch.Tensor, int], torch.Tensor]] = "mean",
        **kwargs,
    ):
        """Global Naive Aggregate Model.

        The model generates forecasts for each `series` as described below:

        - take an aggregate (computed with `agg_fn`, default: mean) from each target component over the last
          `input_chunk_length` points
        - the forecast is the component aggregate repeated `output_chunk_length` times

        Depending on the horizon `n` used when calling `model.predict()`, the forecasts are either:

        - a constant aggregate value (default: mean) if `n <= output_chunk_length`, or
        - a moving aggregate if `n > output_chunk_length`, as a result of the autoregressive prediction.

        This model is equivalent to:

        - :class:`~darts.models.forecasting.baselines.NaiveMean`, when `input_chunk_length` is equal to the length of
          the input target `series`, and `agg_fn='mean'`.
        - :class:`~darts.models.forecasting.baselines.NaiveMovingAverage`, with identical `input_chunk_length`
          and `output_chunk_length=1`, and `agg_fn='mean'`.

        .. note::
            - Model checkpointing with `save_checkpoints=True`, and checkpoint loading with `load_from_checkpoint()`
              and `load_weights_from_checkpoint()` are not supported for global naive models.

        Parameters
        ----------
        input_chunk_length
            The length of the input sequence fed to the model.
        output_chunk_length
            The length of the emitted forecast and output sequence fed to the model.
        output_chunk_shift
            Optionally, the number of steps to shift the start of the output chunk into the future (relative to the
            input chunk end). This will create a gap between the input and output. If the model supports
            `future_covariates`, the future values are extracted from the shifted output chunk. Predictions will start
            `output_chunk_shift` steps after the end of the target `series`. If `output_chunk_shift` is set, the model
            cannot generate autoregressive predictions (`n > output_chunk_length`).
        agg_fn
            The aggregation function to use. If a string, must be the name of `torch` function that can be imported
            directly from `torch` (e.g. `"mean"` for `torch.mean`, `"sum"` for `torch.sum`).
            The function must have the signature below. If a `Callable`, it must also have the signature below.

            .. highlight:: python
            .. code-block:: python

                def agg_fn(x: torch.Tensor, dim: int, *args, **kwargs) -> torch.Tensor:
                    # x has shape `(batch size, input_chunk_length, n targets)`, `dim` is always `1`.
                    # function must return a tensor of shape `(batch size, n targets)`
                    return torch.mean(x, dim=dim)
            ..
        **kwargs
            Optional arguments to initialize the pytorch_lightning.Module, pytorch_lightning.Trainer, and
            Darts' :class:`TorchForecastingModel`.
            Since naive models are not trained, the following parameters will have no effect:
            `loss_fn`, `likelihood`, `optimizer_cls`, `optimizer_kwargs`, `lr_scheduler_cls`, `lr_scheduler_kwargs`,
            `n_epochs`, `save_checkpoints`, and some of `pl_trainer_kwargs`.

        Examples
        --------
        >>> from darts.datasets import IceCreamHeaterDataset
        >>> from darts.models import GlobalNaiveAggregate
        >>> # create list of multivariate series
        >>> series_1 = IceCreamHeaterDataset().load()
        >>> series_2 = series_1 + 100.
        >>> series = [series_1, series_2]
        >>> # predict 3 months, take mean over last 60 months
        >>> horizon, icl = 3, 60
        >>> # naive mean over last 60 months (with `output_chunk_length = horizon`)
        >>> model = GlobalNaiveAggregate(input_chunk_length=icl, output_chunk_length=horizon)
        >>> # predict after end of each multivariate series
        >>> pred = model.fit(series).predict(n=horizon, series=series)
        >>> [p.values() for p in pred]
        [array([[29.666668, 50.983337],
               [29.666668, 50.983337],
               [29.666668, 50.983337]]), array([[129.66667, 150.98334],
               [129.66667, 150.98334],
               [129.66667, 150.98334]])]
        >>> # naive moving mean (with `output_chunk_length < horizon`)
        >>> model = GlobalNaiveAggregate(input_chunk_length=icl, output_chunk_length=1, agg_fn="mean")
        >>> pred = model.fit(series).predict(n=horizon, series=series)
        >>> [p.values() for p in pred]
        [array([[29.666668, 50.983337],
               [29.894447, 50.88306 ],
               [30.109352, 50.98111 ]]), array([[129.66667, 150.98334],
               [129.89445, 150.88307],
               [130.10936, 150.98111]])]
        >>> # naive moving sum (with `output_chunk_length < horizon`)
        >>> model = GlobalNaiveAggregate(input_chunk_length=icl, output_chunk_length=1, agg_fn="sum")
        >>> pred = model.fit(series).predict(n=horizon, series=series)
        >>> [p.values() for p in pred]
        [array([[ 1780.,  3059.],
               [ 3544.,  6061.],
               [ 7071., 12077.]]), array([[ 7780.,  9059.],
               [15444., 17961.],
               [30771., 35777.]])]
        """
        super().__init__(
            input_chunk_length=input_chunk_length,
            output_chunk_length=output_chunk_length,
            output_chunk_shift=output_chunk_shift,
            use_static_covariates=False,
            **kwargs,
        )
        if isinstance(agg_fn, str):
            agg_fn = getattr(torch, agg_fn, None)
            if agg_fn is None:
                raise_log(
                    ValueError(
                        "When `agg_fn` is a string, must be the name of a PyTorch function that "
                        "can be imported directly from `torch`. E.g., `'mean'` for `torch.mean`"
                    ),
                    logger=logger,
                )
        if not isinstance(agg_fn, Callable):
            raise_log(
                ValueError("`agg_fn` must be a string or callable."),
                logger=logger,
            )

        # check that `agg_fn` returns the expected output
        batch_size, n_targets = 5, 3
        x = torch.ones((batch_size, 4, n_targets))
        try:
            agg = agg_fn(x, dim=1)
            assert isinstance(
                agg, torch.Tensor
            ), "`agg_fn` output must be a torch Tensor."
            assert agg.shape == (
                batch_size,
                n_targets,
            ), "Unexpected `agg_fn` output shape."
        except Exception as err:
            raise_log(
                ValueError(
                    f"`agg_fn` sanity check raised the following error: ({err}) Read the parameter "
                    f"description to properly define the aggregation function."
                ),
                logger=logger,
            )
        self.agg_fn = agg_fn

    def _create_model(
        self, train_sample: MixedCovariatesTrainTensorType
    ) -> _GlobalNaiveModule:
        return _GlobalNaiveAggregateModule(agg_fn=self.agg_fn, **self.pl_module_params)


class _GlobalNaiveSeasonalModule(_GlobalNaiveModule):
    def _forward(self, x_in) -> torch.Tensor:
        y_target = _extract_targets(x_in, self.n_targets)
        season = y_target[:, 0, :]
        return _repeat_along_output_chunk(season, self.output_chunk_length)


class GlobalNaiveSeasonal(_NoCovariatesMixin, _GlobalNaiveModel):
    def __init__(
        self,
        input_chunk_length: int,
        output_chunk_length: int,
        output_chunk_shift: int = 0,
        **kwargs,
    ):
        """Global Naive Seasonal Model.

        The model generates forecasts for each `series` as described below:

        - take the value from each target component at the `input_chunk_length`th point before the end of the
          target `series`.
        - the forecast is the component value repeated `output_chunk_length` times.

        Depending on the horizon `n` used when calling `model.predict()`, the forecasts are either:

        - a constant value if `n <= output_chunk_length`, or
        - a moving (seasonal) value if `n > output_chunk_length`, as a result of the autoregressive prediction.

        This model is equivalent to:

        - :class:`~darts.models.forecasting.baselines.NaiveSeasonal`, when `input_chunk_length` is equal to the length
          of  the input target `series` and `output_chunk_length=1`.

        .. note::
            - Model checkpointing with `save_checkpoints=True`, and checkpoint loading with `load_from_checkpoint()`
              and `load_weights_from_checkpoint()` are not supported for global naive models.

        Parameters
        ----------
        input_chunk_length
            The length of the input sequence fed to the model.
        output_chunk_length
            The length of the emitted forecast and output sequence fed to the model.
        output_chunk_shift
            Optionally, the number of steps to shift the start of the output chunk into the future (relative to the
            input chunk end). This will create a gap between the input and output. If the model supports
            `future_covariates`, the future values are extracted from the shifted output chunk. Predictions will start
            `output_chunk_shift` steps after the end of the target `series`. If `output_chunk_shift` is set, the model
            cannot generate autoregressive predictions (`n > output_chunk_length`).
        **kwargs
            Optional arguments to initialize the pytorch_lightning.Module, pytorch_lightning.Trainer, and
            Darts' :class:`TorchForecastingModel`.
            Since naive models are not trained, the following parameters will have no effect:
            `loss_fn`, `likelihood`, `optimizer_cls`, `optimizer_kwargs`, `lr_scheduler_cls`, `lr_scheduler_kwargs`,
            `n_epochs`, `save_checkpoints`, and some of `pl_trainer_kwargs`.

        Examples
        --------
        >>> from darts.datasets import IceCreamHeaterDataset
        >>> from darts.models import GlobalNaiveSeasonal
        >>> # create list of multivariate series
        >>> series_1 = IceCreamHeaterDataset().load()
        >>> series_2 = series_1 + 100.
        >>> series = [series_1, series_2]
        >>> # predict 3 months, use value from 12 months ago
        >>> horizon, icl = 3, 12
        >>> # repeated seasonal value (with `output_chunk_length = horizon`)
        >>> model = GlobalNaiveSeasonal(input_chunk_length=icl, output_chunk_length=horizon)
        >>> # predict after end of each multivariate series
        >>> pred = model.fit(series).predict(n=horizon, series=series)
        >>> [p.values() for p in pred]
        [array([[ 21., 100.],
               [ 21., 100.],
               [ 21., 100.]]), array([[121., 200.],
               [121., 200.],
               [121., 200.]])]
        >>> # moving seasonal value (with `output_chunk_length < horizon`)
        >>> model = GlobalNaiveSeasonal(input_chunk_length=icl, output_chunk_length=1)
        >>> pred = model.fit(series).predict(n=horizon, series=series)
        >>> [p.values() for p in pred]
        [array([[ 21., 100.],
               [ 21.,  68.],
               [ 24.,  51.]]), array([[121., 200.],
               [121., 168.],
               [124., 151.]])]
        """
        super().__init__(
            input_chunk_length=input_chunk_length,
            output_chunk_length=output_chunk_length,
            output_chunk_shift=output_chunk_shift,
            use_static_covariates=False,
            **kwargs,
        )

    def _create_model(
        self, train_sample: MixedCovariatesTrainTensorType
    ) -> _GlobalNaiveModule:
        return _GlobalNaiveSeasonalModule(**self.pl_module_params)


class _GlobalNaiveDrift(_GlobalNaiveModule):
    def _forward(self, x_in) -> torch.Tensor:
        y_target = _extract_targets(x_in, self.n_targets)
        slope = _repeat_along_output_chunk(
            (y_target[:, -1, :] - y_target[:, 0, :]) / (self.input_chunk_length - 1),
            self.output_chunk_length,
        )

        x = torch.arange(
            start=self.output_chunk_shift + 1,
            end=self.output_chunk_length + self.output_chunk_shift + 1,
            device=self.device,
        ).view(1, self.output_chunk_length, 1, 1)

        y_0 = y_target[:, -1, :].view(-1, 1, y_target.shape[-1], 1)
        return slope * x + y_0


class GlobalNaiveDrift(_NoCovariatesMixin, _GlobalNaiveModel):
    def __init__(
        self,
        input_chunk_length: int,
        output_chunk_length: int,
        output_chunk_shift: int = 0,
        **kwargs,
    ):
        """Global Naive Drift Model.

        The model generates forecasts for each `series` as described below:

        - take the slope `m` from each target component between the `input_chunk_length`th and last point before the
          end of the `series`.
        - the forecast is `m * x + c` per component where `x` are the values
          `range(1 + output_chunk_shift, 1 + output_chunk_length + output_chunk_shift)`, and `c` are the last values
          from each target component.

        Depending on the horizon `n` used when calling `model.predict()`, the forecasts are either:

        - a linear drift if `n <= output_chunk_length`, or
        - a moving drift if `n > output_chunk_length`, as a result of the autoregressive prediction.

        This model is equivalent to:

        - :class:`~darts.models.forecasting.baselines.NaiveDrift`, when `input_chunk_length` is equal to the length
          of  the input target `series` and `output_chunk_length=n`.

        .. note::
            - Model checkpointing with `save_checkpoints=True`, and checkpoint loading with `load_from_checkpoint()`
              and `load_weights_from_checkpoint()` are not supported for global naive models.

        Parameters
        ----------
        input_chunk_length
            The length of the input sequence fed to the model.
        output_chunk_length
            The length of the emitted forecast and output sequence fed to the model.
        output_chunk_shift
            Optionally, the number of steps to shift the start of the output chunk into the future (relative to the
            input chunk end). This will create a gap between the input and output. If the model supports
            `future_covariates`, the future values are extracted from the shifted output chunk. Predictions will start
            `output_chunk_shift` steps after the end of the target `series`. If `output_chunk_shift` is set, the model
            cannot generate autoregressive predictions (`n > output_chunk_length`).
        **kwargs
            Optional arguments to initialize the pytorch_lightning.Module, pytorch_lightning.Trainer, and
            Darts' :class:`TorchForecastingModel`.
            Since naive models are not trained, the following parameters will have no effect:
            `loss_fn`, `likelihood`, `optimizer_cls`, `optimizer_kwargs`, `lr_scheduler_cls`, `lr_scheduler_kwargs`,
            `n_epochs`, `save_checkpoints`, and some of `pl_trainer_kwargs`.

        Examples
        --------
        >>> from darts.datasets import IceCreamHeaterDataset
        >>> from darts.models import GlobalNaiveDrift
        >>> # create list of multivariate series
        >>> series_1 = IceCreamHeaterDataset().load()
        >>> series_2 = series_1 + 100.
        >>> series = [series_1, series_2]
        >>> # predict 3 months, use drift over the last 60 months
        >>> horizon, icl = 3, 60
        >>> # linear drift (with `output_chunk_length = horizon`)
        >>> model = GlobalNaiveDrift(input_chunk_length=icl, output_chunk_length=horizon)
        >>> # predict after end of each multivariate series
        >>> pred = model.fit(series).predict(n=horizon, series=series)
        >>> [p.values() for p in pred]
        [array([[24.135593, 74.28814 ],
               [24.271187, 74.57627 ],
               [24.40678 , 74.86441 ]]), array([[124.13559, 174.28813],
               [124.27119, 174.57628],
               [124.40678, 174.86441]])]
        >>> # moving drift (with `output_chunk_length < horizon`)
        >>> model = GlobalNaiveDrift(input_chunk_length=icl, output_chunk_length=1)
        >>> pred = model.fit(series).predict(n=horizon, series=series)
        >>> [p.values() for p in pred]
        [array([[24.135593, 74.28814 ],
               [24.256536, 74.784546],
               [24.34563 , 75.45886 ]]), array([[124.13559, 174.28813],
               [124.25653, 174.78455],
               [124.34563, 175.45886]])]
        """
        super().__init__(
            input_chunk_length=input_chunk_length,
            output_chunk_length=output_chunk_length,
            output_chunk_shift=output_chunk_shift,
            use_static_covariates=False,
            **kwargs,
        )

    def _create_model(
        self, train_sample: MixedCovariatesTrainTensorType
    ) -> _GlobalNaiveModule:
        return _GlobalNaiveDrift(**self.pl_module_params)<|MERGE_RESOLUTION|>--- conflicted
+++ resolved
@@ -229,23 +229,14 @@
         # have to match the training sample
         pass
 
-<<<<<<< HEAD
     @property
     def min_train_series_length(self) -> int:
         return self.input_chunk_length
 
-    @property
     def supports_likelihood_parameter_prediction(self) -> bool:
         return False
 
-    @property
-    def _is_probabilistic(self) -> bool:
-=======
-    def supports_likelihood_parameter_prediction(self) -> bool:
-        return False
-
     def supports_probabilistic_prediction(self) -> bool:
->>>>>>> 6f13a2f1
         return False
 
     @property
