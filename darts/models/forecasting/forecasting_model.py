--- conflicted
+++ resolved
@@ -770,7 +770,7 @@
             Default: ``False``
         enable_optimization
             Whether to use the optimized version of historical_forecasts when supported and available.
-<<<<<<< HEAD
+            Default: ``True``.
         data_transformers
             Optionally, a dictionary of BaseDataTransformer or Pipeline to apply on the corresponding series
             (possibles keys; "series", "past_covariates", "future_covariates").
@@ -779,9 +779,6 @@
             - if `retrain=False`, the data transformer transforms the series once before all the forecasts.
             The fitted transformer is used to transform the input during both training and prediction.
             If the transformation is invertible, the forecasts will be transformed back.
-=======
-            Default: ``True``.
->>>>>>> b41be282
         fit_kwargs
             Additional arguments passed to the model `fit()` method.
         predict_kwargs
@@ -1261,14 +1258,11 @@
         reduction: Union[Callable[..., float], None] = np.mean,
         verbose: bool = False,
         show_warnings: bool = True,
-<<<<<<< HEAD
+        predict_likelihood_parameters: bool = False,
+        enable_optimization: bool = True,
         data_transformers: Optional[
             Dict[str, Union[BaseDataTransformer, Pipeline]]
         ] = None,
-=======
-        predict_likelihood_parameters: bool = False,
-        enable_optimization: bool = True,
->>>>>>> b41be282
         metric_kwargs: Optional[Union[Dict[str, Any], List[Dict[str, Any]]]] = None,
         fit_kwargs: Optional[Dict[str, Any]] = None,
         predict_kwargs: Optional[Dict[str, Any]] = None,
@@ -1389,7 +1383,13 @@
             Whether to print progress.
         show_warnings
             Whether to show warnings related to parameters `start`, and `train_length`.
-<<<<<<< HEAD
+        predict_likelihood_parameters
+            If set to `True`, the model predict the parameters of its Likelihood parameters instead of the target. Only
+            supported for probabilistic models with `likelihood="quantile"`, `num_samples = 1` and
+            `n<=output_chunk_length`. Default: ``False``.
+        enable_optimization
+            Whether to use the optimized version of historical_forecasts when supported and available.
+            Default: ``True``.
         data_transformers
             Optionally, a dictionary of BaseDataTransformer or Pipeline to apply on the corresponding series
             (possibles keys; "series", "past_covariates", "future_covariates").
@@ -1398,15 +1398,6 @@
             - if `retrain=False`, the data transformer transforms the series once before all the forecasts.
             The fitted transformer is used to transform the input during both training and prediction.
             If the transformation is invertible, the forecasts will be transformed back.
-=======
-        predict_likelihood_parameters
-            If set to `True`, the model predict the parameters of its Likelihood parameters instead of the target. Only
-            supported for probabilistic models with `likelihood="quantile"`, `num_samples = 1` and
-            `n<=output_chunk_length`. Default: ``False``.
-        enable_optimization
-            Whether to use the optimized version of historical_forecasts when supported and available.
-            Default: ``True``.
->>>>>>> b41be282
         metric_kwargs
             Additional arguments passed to `metric()`, such as `'n_jobs'` for parallelization, `'component_reduction'`
             for reducing the component wise metrics, seasonality `'m'` for scaled metrics, etc. Will pass arguments to
@@ -1486,12 +1477,9 @@
             last_points_only=last_points_only,
             verbose=verbose,
             show_warnings=show_warnings,
-<<<<<<< HEAD
-            data_transformers=data_transformers,
-=======
             predict_likelihood_parameters=predict_likelihood_parameters,
             enable_optimization=enable_optimization,
->>>>>>> b41be282
+            data_transformers=data_transformers,
             fit_kwargs=fit_kwargs,
             predict_kwargs=predict_kwargs,
             sample_weight=sample_weight,
