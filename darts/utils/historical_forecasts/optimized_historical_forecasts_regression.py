--- conflicted
+++ resolved
@@ -44,13 +44,8 @@
     Rely on _check_optimizable_historical_forecasts() to check that the assumptions are verified.
     """
     forecasts_list = []
-<<<<<<< HEAD
-
-    for idx, series_ in enumerate(series):
-=======
     iterator = _build_tqdm_iterator(series, verbose)
     for idx, series_ in enumerate(iterator):
->>>>>>> 1de29739
         past_covariates_ = past_covariates[idx] if past_covariates is not None else None
         if past_covariates_ and past_covariates_transformer:
             past_covariates_ = past_covariates_transformer.fit_transform(
@@ -175,25 +170,6 @@
                 :,
             ]
 
-<<<<<<< HEAD
-        forecast_value = TimeSeries.from_times_and_values(
-            times=times[0]
-            if stride == 1 and model.output_chunk_length == 1
-            else generate_index(
-                start=hist_fct_start + (forecast_horizon - 1) * freq,
-                length=forecast.shape[0],
-                freq=freq * stride,
-                name=series_.time_index.name,
-            ),
-            values=forecast,
-            columns=forecast_components,
-            static_covariates=series_.static_covariates,
-            hierarchy=series_.hierarchy,
-        )
-        forecasts_list.append(forecast_value)
-
-    return forecasts_list if len(series) > 1 else forecasts_list[0]
-=======
         forecasts_list.append(
             TimeSeries.from_times_and_values(
                 times=(
@@ -214,7 +190,6 @@
             )
         )
     return forecasts_list
->>>>>>> 1de29739
 
 
 def _optimized_historical_forecasts_all_points(
